--- conflicted
+++ resolved
@@ -15,15 +15,11 @@
 grpcio-tools = ">=1.20"
 pytest = ">=4.4"
 in-place = ">=0.4.0"
-<<<<<<< HEAD
 grpc-tools = "==0.0.1"
-semver = ">=2.10.1"
 protobuf = "==3.11.3"
 tox = "*"
 pre-commit = "*"
 ecdsa = "==0.15"
-=======
->>>>>>> 5327d1a2
 
 [requires]
 python_version = "3.7"