--- conflicted
+++ resolved
@@ -97,12 +97,6 @@
     arg(name, cltype.protobuf.Mappings.toProto(cltype.CLValueInstance.U512(nn)))
   }
 
-<<<<<<< HEAD
-  private val ed25519Tag: Byte = 0;
-
-  private def accountArg(name: String, value: Array[Byte]) =
-    arg(name, Deploy.Arg.Value.Value.BytesValue(ByteString.copyFrom(ed25519Tag +: value)))
-=======
   private def bytesArg(name: String, value: Array[Byte]) =
     arg(
       name,
@@ -117,7 +111,6 @@
           .get
       )
     )
->>>>>>> c7d49c98
 
   // This is true for any array but I didn't want to go as far as writing type classes.
   private def serializeArray(ba: Array[Byte]): Array[Byte] =
