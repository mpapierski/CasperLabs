--- conflicted
+++ resolved
@@ -66,14 +66,8 @@
       executionEngineService: ExecutionEngineService[Effect],
       finalizationHandler: LastFinalizedBlockHashContainer[Effect],
       filesApiEff: FilesAPI[Effect],
-<<<<<<< HEAD
       deployStorage: DeployStorage[Effect],
-      validation: Validation[Effect],
-      scheduler: Scheduler
-=======
-      deployBuffer: DeployBuffer[Effect],
       validation: Validation[Effect]
->>>>>>> 7b523df2
   ): Resource[Effect, Unit] = Resource {
     implicit val rpConfAsk = effects.rpConfAsk(rpConfState)
     implicit val timeEff   = Time[Effect]
