--- conflicted
+++ resolved
@@ -113,11 +113,10 @@
                 Signature::new(vec![], Some(ValueType::I64)),
                 PROTOCOL_VERSION_FUNC_INDEX,
             ),
-<<<<<<< HEAD
             "revert" => FuncInstance::alloc_host(
                 Signature::new(&[ValueType::I32; 1][..], None),
                 REVERT_FUNC_INDEX,
-=======
+            ),
             "is_valid" => FuncInstance::alloc_host(
                 Signature::new(&[ValueType::I32; 2][..], Some(ValueType::I32)),
                 IS_VALID_FN_INDEX,
@@ -125,7 +124,6 @@
             "seed" => FuncInstance::alloc_host(
                 Signature::new(&[ValueType::I32; 1][..], None),
                 SEED_FN_INDEX,
->>>>>>> 62c383e0
             ),
             _ => {
                 return Err(InterpreterError::Function(format!(
