--- conflicted
+++ resolved
@@ -20,11 +20,7 @@
 const INTEGRATION_TESTS_RS_CONTENTS: &str = r#"#[cfg(test)]
 mod tests {
     use casperlabs_engine_test_support::{Code, Error, SessionBuilder, TestContextBuilder, Value};
-<<<<<<< HEAD
-    use casperlabs_types::{account::AccountHash, U512};
-=======
-    use casperlabs_types::{account::PublicKey, U512, RuntimeArgs, runtime_args};
->>>>>>> 5327d1a2
+    use casperlabs_types::{account::AccountHash, U512, RuntimeArgs, runtime_args};
 
     const MY_ACCOUNT: AccountHash = AccountHash::new([7u8; 32]);
     // define KEY constant to match that in the contract
