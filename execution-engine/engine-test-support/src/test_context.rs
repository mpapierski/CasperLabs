--- conflicted
+++ resolved
@@ -11,11 +11,7 @@
 
 use crate::{
     internal::{InMemoryWasmTestBuilder, DEFAULT_GENESIS_CONFIG, DEFAULT_GENESIS_CONFIG_HASH},
-<<<<<<< HEAD
-    AccountHash, Error, Result, Session, URefAddr, Value,
-=======
-    Account, Error, PublicKey, Result, Session, URefAddr, Value,
->>>>>>> 5327d1a2
+    Account, Error, AccountHash, Result, Session, URefAddr, Value,
 };
 
 /// Context in which to run a test of a Wasm smart contract.
@@ -129,7 +125,7 @@
     }
 
     /// Gets the main purse [`URef`] from an [`Account`] stored under a [`PublicKey`], or `None`.
-    pub fn main_purse_address(&self, account_key: PublicKey) -> Option<URef> {
+    pub fn main_purse_address(&self, account_key: AccountHash) -> Option<URef> {
         match self.inner.get_account(account_key) {
             Some(account) => Some(account.main_purse()),
             None => None,
@@ -138,7 +134,7 @@
 
     // TODO: Remove this once test can use query
     /// Gets an [`Account`] stored under a [`PublicKey`], or `None`.
-    pub fn get_account(&self, account_key: PublicKey) -> Option<Account> {
+    pub fn get_account(&self, account_key: AccountHash) -> Option<Account> {
         match self.inner.get_account(account_key) {
             Some(account) => Some(account.into()),
             None => None,
