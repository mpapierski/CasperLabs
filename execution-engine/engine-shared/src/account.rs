--- conflicted
+++ resolved
@@ -41,11 +41,7 @@
         }
     }
 
-    pub fn create(
-        account: PublicKey,
-        named_keys: BTreeMap<String, Key>,
-        main_purse: URef,
-    ) -> Self {
+    pub fn create(account: PublicKey, named_keys: BTreeMap<String, Key>, main_purse: URef) -> Self {
         let associated_keys = AssociatedKeys::new(account, Weight::new(1));
         let action_thresholds: ActionThresholds = Default::default();
         Account::new(
@@ -271,12 +267,7 @@
             thresholds in action_thresholds_arb(),
             mut associated_keys in associated_keys_arb(MAX_ASSOCIATED_KEYS - 1),
         ) -> Account {
-<<<<<<< HEAD
-                let purse_id = PurseId::new(purse_id);
                 associated_keys.add_key(pub_key, Weight::new(1)).unwrap();
-=======
-                associated_keys.add_key(pub_key.into(), Weight::new(1)).unwrap();
->>>>>>> 085debc9
                 Account::new(
                     pub_key,
                     urefs,
