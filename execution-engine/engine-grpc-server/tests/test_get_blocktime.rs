--- conflicted
+++ resolved
@@ -25,13 +25,8 @@
             GENESIS_ADDR,
             "get_blocktime.wasm",
             block_time,
-<<<<<<< HEAD
             [1u8; 32],
-            block_time, // passing this to contract to test assertion
-=======
-            1,
             (block_time,), // passing this to contract to test assertion
->>>>>>> 98be8469
         )
         .commit()
         .expect_success();
