#![no_std]
#![no_main]

use contract::{
    contract_api::{account, runtime},
    unwrap_or_revert::UnwrapOrRevert,
};
use types::{
    account::{AccountHash, Weight},
    ApiError,
};

#[repr(u16)]
enum Error {
    AddAssociatedKey = 100,
}

impl Into<ApiError> for Error {
    fn into(self) -> ApiError {
        ApiError::User(self as u16)
    }
}

const ARG_ACCOUNT: &str = "account";
const ARG_WEIGHT: &str = "weight";

#[no_mangle]
pub extern "C" fn call() {
<<<<<<< HEAD
    let account: AccountHash = runtime::get_arg(Arg::Account as u32)
        .unwrap_or_revert_with(ApiError::MissingArgument)
        .unwrap_or_revert_with(ApiError::InvalidArgument);
    let weight_val: u32 = runtime::get_arg(Arg::Weight as u32)
        .unwrap_or_revert_with(ApiError::MissingArgument)
        .unwrap_or_revert_with(ApiError::InvalidArgument);
=======
    let account: PublicKey = runtime::get_named_arg(ARG_ACCOUNT);
    let weight_val: u32 = runtime::get_named_arg(ARG_WEIGHT);
>>>>>>> 5327d1a2
    let weight = Weight::new(weight_val as u8);

    account::add_associated_key(account, weight).unwrap_or_revert_with(Error::AddAssociatedKey);
}<|MERGE_RESOLUTION|>--- conflicted
+++ resolved
@@ -26,17 +26,8 @@
 
 #[no_mangle]
 pub extern "C" fn call() {
-<<<<<<< HEAD
-    let account: AccountHash = runtime::get_arg(Arg::Account as u32)
-        .unwrap_or_revert_with(ApiError::MissingArgument)
-        .unwrap_or_revert_with(ApiError::InvalidArgument);
-    let weight_val: u32 = runtime::get_arg(Arg::Weight as u32)
-        .unwrap_or_revert_with(ApiError::MissingArgument)
-        .unwrap_or_revert_with(ApiError::InvalidArgument);
-=======
-    let account: PublicKey = runtime::get_named_arg(ARG_ACCOUNT);
+    let account: AccountHash = runtime::get_named_arg(ARG_ACCOUNT);
     let weight_val: u32 = runtime::get_named_arg(ARG_WEIGHT);
->>>>>>> 5327d1a2
     let weight = Weight::new(weight_val as u8);
 
     account::add_associated_key(account, weight).unwrap_or_revert_with(Error::AddAssociatedKey);
