#![no_std]

extern crate alloc;
extern crate contract_ffi;
extern crate pos;

use alloc::collections::BTreeMap;
use alloc::string::String;
use contract_ffi::contract_api::pointers::{ContractPointer, TURef};
use contract_ffi::contract_api::{self, Error};
use contract_ffi::key::Key;
use contract_ffi::uref::{AccessRights, URef};
use contract_ffi::value::account::{PublicKey, PurseId};
use contract_ffi::value::Value;
use contract_ffi::value::U512;
use core::fmt::Write;

const PLACEHOLDER_KEY: Key = Key::Hash([0u8; 32]);
const POS_BONDING_PURSE: &str = "pos_bonding_purse";
const POS_PAYMENT_PURSE: &str = "pos_payment_purse";
const POS_REWARDS_PURSE: &str = "pos_rewards_purse";
const MINT_NAME: &str = "mint";

#[repr(u32)]
enum Args {
    MintURef = 0,
    GenesisValidators = 1,
}

#[no_mangle]
pub extern "C" fn pos_ext() {
    pos::delegate();
}

#[no_mangle]
pub extern "C" fn call() {
    let mint_uref: URef = match contract_api::get_arg(Args::MintURef as u32) {
        Some(Ok(data)) => data,
        Some(Err(_)) => contract_api::revert(Error::InvalidArgument.into()),
        None => contract_api::revert(Error::MissingArgument.into()),
    };
    let mint = ContractPointer::URef(TURef::new(mint_uref.addr(), AccessRights::READ));

    // TODO(mpapierski): Identify additional Value variants
    let genesis_validators: BTreeMap<PublicKey, U512> =
<<<<<<< HEAD
        contract_api::get_arg::<Value>(Args::GenesisValidators as u32)
            .try_deserialize()
            .unwrap();
=======
        match contract_api::get_arg(Args::GenesisValidators as u32) {
            Some(Ok(data)) => data,
            Some(Err(_)) => contract_api::revert(Error::InvalidArgument.into()),
            None => contract_api::revert(Error::MissingArgument.into()),
        };
>>>>>>> b6b9c733

    // Add genesis validators to PoS contract object.
    // For now, we are storing validators in `known_urefs` map of the PoS contract
    // in the form: key: "v_{validator_pk}_{validator_stake}", value: doesn't
    // matter.
    let mut known_urefs: BTreeMap<String, Key> = genesis_validators
        .iter()
        .map(|(pub_key, balance)| {
            let key_bytes = pub_key.value();
            let mut hex_key = String::with_capacity(64);
            for byte in &key_bytes[..32] {
                write!(hex_key, "{:02x}", byte).unwrap();
            }
            let mut uref = String::new();
            uref.write_fmt(format_args!("v_{}_{}", hex_key, balance))
                .unwrap();
            uref
        })
        .map(|key| (key, PLACEHOLDER_KEY))
        .collect();

    // Include the mint contract in its known_urefs
    known_urefs.insert(String::from(MINT_NAME), Key::URef(mint_uref));

    let total_bonds: U512 = genesis_validators.values().fold(U512::zero(), |x, y| x + y);

    let bonding_purse = mint_purse(&mint, total_bonds);
    let payment_purse = mint_purse(&mint, U512::zero());
    let rewards_purse = mint_purse(&mint, U512::zero());

    // Include PoS purses in its known_urefs
    [
        (POS_BONDING_PURSE, bonding_purse.value()),
        (POS_PAYMENT_PURSE, payment_purse.value()),
        (POS_REWARDS_PURSE, rewards_purse.value()),
    ]
    .iter()
    .for_each(|(name, uref)| {
        known_urefs.insert(String::from(*name), Key::URef(*uref));
    });

    let contract = contract_api::fn_by_name("pos_ext", known_urefs);
    let uref: URef = contract_api::new_turef(contract).into();

    contract_api::ret(uref);
}

fn mint_purse(mint: &ContractPointer, amount: U512) -> PurseId {
    let mint_uref: URef = contract_api::call_contract(mint.clone(), &("mint", amount));

<<<<<<< HEAD
    PurseId::new(mint_uref)
=======
    result
        .map(PurseId::new)
        .unwrap_or_else(|_| contract_api::revert(Error::MintFailure.into()))
>>>>>>> b6b9c733
}<|MERGE_RESOLUTION|>--- conflicted
+++ resolved
@@ -43,17 +43,11 @@
 
     // TODO(mpapierski): Identify additional Value variants
     let genesis_validators: BTreeMap<PublicKey, U512> =
-<<<<<<< HEAD
-        contract_api::get_arg::<Value>(Args::GenesisValidators as u32)
-            .try_deserialize()
-            .unwrap();
-=======
         match contract_api::get_arg(Args::GenesisValidators as u32) {
             Some(Ok(data)) => data,
             Some(Err(_)) => contract_api::revert(Error::InvalidArgument.into()),
             None => contract_api::revert(Error::MissingArgument.into()),
         };
->>>>>>> b6b9c733
 
     // Add genesis validators to PoS contract object.
     // For now, we are storing validators in `known_urefs` map of the PoS contract
@@ -104,11 +98,5 @@
 fn mint_purse(mint: &ContractPointer, amount: U512) -> PurseId {
     let mint_uref: URef = contract_api::call_contract(mint.clone(), &("mint", amount));
 
-<<<<<<< HEAD
     PurseId::new(mint_uref)
-=======
-    result
-        .map(PurseId::new)
-        .unwrap_or_else(|_| contract_api::revert(Error::MintFailure.into()))
->>>>>>> b6b9c733
 }