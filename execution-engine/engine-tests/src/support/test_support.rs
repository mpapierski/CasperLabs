use std::collections::HashMap;
use std::convert::TryInto;
use std::ffi::OsStr;
use std::path::PathBuf;
use std::rc::Rc;
use std::sync::Arc;

use grpc::RequestOptions;
use lmdb::DatabaseFlags;
use rand::Rng;

use contract_ffi::bytesrepr::ToBytes;
use contract_ffi::contract_api::argsparser::ArgsParser;
use contract_ffi::key::Key;
use contract_ffi::uref::URef;
use contract_ffi::value::account::{Account, PublicKey, PurseId};
use contract_ffi::value::contract::Contract;
use contract_ffi::value::{Value, U512};
use engine_core::engine_state::genesis::{GenesisAccount, GenesisConfig};
use engine_core::engine_state::utils::WasmiBytes;
use engine_core::engine_state::{EngineConfig, EngineState, MAX_PAYMENT, SYSTEM_ACCOUNT_ADDR};
use engine_core::execution::{self, MINT_NAME, POS_NAME};
use engine_grpc_server::engine_server::ipc::{
    CommitRequest, Deploy, DeployCode, DeployResult, DeployResult_ExecutionResult,
    DeployResult_PreconditionFailure, ExecRequest, ExecResponse, GenesisResponse, QueryRequest,
};
use engine_grpc_server::engine_server::ipc_grpc::ExecutionEngineService;
use engine_grpc_server::engine_server::mappings::{CommitTransforms, MappingError};
use engine_grpc_server::engine_server::state::ProtocolVersion;
use engine_grpc_server::engine_server::transforms;
use engine_shared::gas::Gas;
use engine_shared::newtypes::Blake2bHash;
use engine_shared::os::get_page_size;
use engine_shared::test_utils;
use engine_shared::transform::Transform;
use engine_storage::global_state::in_memory::InMemoryGlobalState;
use engine_storage::global_state::lmdb::LmdbGlobalState;
use engine_storage::global_state::StateProvider;
use engine_storage::protocol_data_store::lmdb::LmdbProtocolDataStore;
use engine_storage::transaction_source::lmdb::LmdbEnvironment;
use engine_storage::trie_store::lmdb::LmdbTrieStore;
use transforms::TransformEntry;

use crate::test::{
    CONTRACT_MINT_INSTALL, CONTRACT_POS_INSTALL, CONTRACT_STANDARD_PAYMENT, DEFAULT_CHAIN_NAME,
    DEFAULT_GENESIS_TIMESTAMP, DEFAULT_PAYMENT, DEFAULT_PROTOCOL_VERSION, DEFAULT_WASM_COSTS,
};

pub const DEFAULT_BLOCK_TIME: u64 = 0;
pub const MOCKED_ACCOUNT_ADDRESS: [u8; 32] = [48u8; 32];
pub const COMPILED_WASM_PATH: &str = "../target/wasm32-unknown-unknown/release";
pub const GENESIS_INITIAL_BALANCE: u64 = 100_000_000_000;

/// LMDB initial map size is calculated based on DEFAULT_LMDB_PAGES and systems page size.
///
/// This default value should give 1MiB initial map size by default.
const DEFAULT_LMDB_PAGES: usize = 2560;

pub type InMemoryWasmTestBuilder = WasmTestBuilder<InMemoryGlobalState>;
pub type LmdbWasmTestBuilder = WasmTestBuilder<LmdbGlobalState>;

pub struct DeployBuilder {
    deploy: Deploy,
}

impl DeployBuilder {
    pub fn new() -> Self {
        Default::default()
    }

    pub fn with_address(mut self, address: [u8; 32]) -> Self {
        self.deploy.set_address(address.to_vec());
        self
    }

    pub fn with_payment_code(mut self, file_name: &str, args: impl ArgsParser) -> Self {
        let wasm_bytes = read_wasm_file_bytes(file_name);
<<<<<<< HEAD
        let args = args.parse().expect("should serialize args");
=======
        let args = args
            .parse()
            .and_then(|args_bytes| ToBytes::to_bytes(&args_bytes))
            .expect("should serialize args");
>>>>>>> ef50aa73
        let mut payment = DeployCode::new();
        payment.set_code(wasm_bytes);
        payment.set_args(args);
        self.deploy.set_payment(payment);
        self
    }

    pub fn with_session_code(mut self, file_name: &str, args: impl ArgsParser) -> Self {
        let wasm_bytes = read_wasm_file_bytes(file_name);
<<<<<<< HEAD
        let args = args.parse().expect("should serialize args");
=======
        let args = args
            .parse()
            .and_then(|args_bytes| ToBytes::to_bytes(&args_bytes))
            .expect("should serialize args");
>>>>>>> ef50aa73
        let mut session = DeployCode::new();
        session.set_code(wasm_bytes);
        session.set_args(args);
        self.deploy.set_session(session);
        self
    }

    pub fn with_authorization_keys(mut self, authorization_keys: &[PublicKey]) -> Self {
        let authorization_keys = authorization_keys
            .iter()
            .map(|public_key| public_key.value().to_vec())
            .collect();
        self.deploy.set_authorization_keys(authorization_keys);
        self
    }

    pub fn with_deploy_hash(mut self, hash: [u8; 32]) -> Self {
        self.deploy.set_deploy_hash(hash.to_vec());
        self
    }

    pub fn build(self) -> Deploy {
        self.deploy
    }
}

impl Default for DeployBuilder {
    fn default() -> Self {
        let mut deploy = Deploy::new();
        deploy.set_gas_price(1);
        DeployBuilder { deploy }
    }
}

pub struct ExecRequestBuilder {
    deploys: Vec<Deploy>,
    exec_request: ExecRequest,
}

impl ExecRequestBuilder {
    pub fn new() -> Self {
        Default::default()
    }

    pub fn push_deploy(mut self, deploy: Deploy) -> Self {
        self.deploys.push(deploy);
        self
    }

    pub fn with_pre_state_hash(mut self, pre_state_hash: &[u8]) -> Self {
        self.exec_request
            .set_parent_state_hash(pre_state_hash.to_vec());
        self
    }

    pub fn with_block_time(mut self, block_time: u64) -> Self {
        self.exec_request.set_block_time(block_time);
        self
    }

    pub fn with_protocol_version(mut self, version: u64) -> Self {
        let mut protocol_version = ProtocolVersion::new();
        protocol_version.set_value(version);
        self.exec_request.set_protocol_version(protocol_version);
        self
    }

    pub fn build(mut self) -> ExecRequest {
        let mut deploys: protobuf::RepeatedField<Deploy> = <protobuf::RepeatedField<Deploy>>::new();
        for deploy in self.deploys {
            deploys.push(deploy);
        }
        self.exec_request.set_deploys(deploys);
        self.exec_request
    }

    pub fn standard(
        addr: [u8; 32],
        session_file: &str,
        session_args: impl ArgsParser,
    ) -> ExecRequest {
        let mut rng = rand::thread_rng();
        let deploy_hash: [u8; 32] = rng.gen();

        let deploy = DeployBuilder::new()
            .with_address(addr)
            .with_session_code(session_file, session_args)
            .with_payment_code(CONTRACT_STANDARD_PAYMENT, (*DEFAULT_PAYMENT,))
            .with_authorization_keys(&[PublicKey::new(addr)])
            .with_deploy_hash(deploy_hash)
            .build();

        ExecRequestBuilder::new().push_deploy(deploy).build()
    }
}

impl Default for ExecRequestBuilder {
    fn default() -> Self {
        let deploys = vec![];
        let mut exec_request = ExecRequest::new();
        exec_request.set_block_time(DEFAULT_BLOCK_TIME);
        let mut protocol_version = ProtocolVersion::new();
        protocol_version.set_value(1);
        exec_request.set_protocol_version(protocol_version);
        ExecRequestBuilder {
            deploys,
            exec_request,
        }
    }
}

pub fn get_protocol_version() -> ProtocolVersion {
    let mut protocol_version: ProtocolVersion = ProtocolVersion::new();
    protocol_version.set_value(1);
    protocol_version
}

pub fn get_mock_deploy() -> Deploy {
    let mut deploy = Deploy::new();
    deploy.set_address(MOCKED_ACCOUNT_ADDRESS.to_vec());
    deploy.set_gas_price(1);
    let mut deploy_code = DeployCode::new();
    deploy_code.set_code(test_utils::create_empty_wasm_module_bytes());
    deploy.set_session(deploy_code);
    deploy.set_deploy_hash([1u8; 32].to_vec());
    deploy
}

fn get_compiled_wasm_path(contract_file: PathBuf) -> PathBuf {
    let mut path = std::env::current_dir().expect("should get working directory");
    path.push(PathBuf::from(COMPILED_WASM_PATH));
    path.push(contract_file);
    path
}

/// Reads a given compiled contract file from [`COMPILED_WASM_PATH`].
pub fn read_wasm_file_bytes(contract_file: &str) -> Vec<u8> {
    let contract_file = PathBuf::from(contract_file);
    let path = get_compiled_wasm_path(contract_file);
    std::fs::read(path.clone())
        .unwrap_or_else(|_| panic!("should read bytes from disk: {:?}", path))
}

#[derive(Debug, Copy, Clone, Hash, PartialEq, Eq)]
pub enum SystemContractType {
    Mint,
    MintInstall,
    ProofOfStake,
    ProofOfStakeInstall,
}

pub fn create_genesis_config(accounts: Vec<GenesisAccount>) -> GenesisConfig {
    let name = DEFAULT_CHAIN_NAME.to_string();
    let timestamp = DEFAULT_GENESIS_TIMESTAMP;
    let mint_installer_bytes = read_wasm_file_bytes(CONTRACT_MINT_INSTALL);
    let proof_of_stake_installer_bytes = read_wasm_file_bytes(CONTRACT_POS_INSTALL);
    let protocol_version = *DEFAULT_PROTOCOL_VERSION;
    let wasm_costs = *DEFAULT_WASM_COSTS;
    GenesisConfig::new(
        name,
        timestamp,
        protocol_version,
        mint_installer_bytes,
        proof_of_stake_installer_bytes,
        accounts,
        wasm_costs,
    )
}

pub fn create_query_request(post_state: Vec<u8>, base_key: Key, path: Vec<String>) -> QueryRequest {
    let mut query_request = QueryRequest::new();

    query_request.set_state_hash(post_state);
    query_request.set_base_key(base_key.into());
    query_request.set_path(path.into());

    query_request
}

#[allow(clippy::too_many_arguments)]
pub fn create_exec_request(
    address: [u8; 32],
    payment_file: &str,
    payment_args: impl ArgsParser,
    session_file: &str,
    session_args: impl ArgsParser,
    pre_state_hash: &[u8],
    block_time: u64,
    deploy_hash: [u8; 32],
    authorized_keys: Vec<PublicKey>,
) -> ExecRequest {
    let deploy = DeployBuilder::new()
        .with_session_code(session_file, session_args)
        .with_payment_code(payment_file, payment_args)
        .with_address(address)
        .with_authorization_keys(&authorized_keys)
        .with_deploy_hash(deploy_hash)
        .build();

    ExecRequestBuilder::new()
        .with_pre_state_hash(pre_state_hash)
        .with_protocol_version(1)
        .with_block_time(block_time)
        .push_deploy(deploy)
        .build()
}

#[allow(clippy::implicit_hasher)]
pub fn create_commit_request(
    prestate_hash: &[u8],
    effects: &HashMap<Key, Transform>,
) -> CommitRequest {
    let effects: Vec<TransformEntry> = effects
        .iter()
        .map(|(k, t)| (k.to_owned(), t.to_owned()).into())
        .collect();

    let mut commit_request = CommitRequest::new();
    commit_request.set_prestate_hash(prestate_hash.to_vec());
    commit_request.set_effects(effects.into());
    commit_request
}

#[allow(clippy::implicit_hasher)]
pub fn get_genesis_transforms(genesis_response: &GenesisResponse) -> HashMap<Key, Transform> {
    let commit_transforms: CommitTransforms = genesis_response
        .get_success()
        .get_effect()
        .get_transform_map()
        .try_into()
        .expect("should convert");
    commit_transforms.value()
}

pub fn get_exec_transforms(exec_response: &ExecResponse) -> Vec<HashMap<Key, Transform>> {
    let deploy_results: &[DeployResult] = exec_response.get_success().get_deploy_results();

    deploy_results
        .iter()
        .map(|deploy_result| {
            let commit_transforms: CommitTransforms = deploy_result
                .get_execution_result()
                .get_effects()
                .get_transform_map()
                .try_into()
                .expect("should convert");
            commit_transforms.value()
        })
        .collect()
}

pub fn get_exec_costs(exec_response: &ExecResponse) -> Vec<Gas> {
    let deploy_results: &[DeployResult] = exec_response.get_success().get_deploy_results();

    deploy_results
        .iter()
        .map(|deploy_result| Gas::from_u64(deploy_result.get_execution_result().get_cost()))
        .collect()
}

#[allow(clippy::implicit_hasher)]
pub fn get_contract_uref(transforms: &HashMap<Key, Transform>, contract: Vec<u8>) -> Option<URef> {
    transforms
        .iter()
        .find(|(_, v)| match v {
            Transform::Write(Value::Contract(mint_contract))
                if mint_contract.bytes() == contract.as_slice() =>
            {
                true
            }
            _ => false,
        })
        .and_then(|(k, _)| {
            if let Key::URef(uref) = k {
                Some(*uref)
            } else {
                None
            }
        })
}

#[allow(clippy::implicit_hasher)]
pub fn get_mint_contract_uref(
    transforms: &HashMap<Key, Transform>,
    contracts: &HashMap<SystemContractType, WasmiBytes>,
) -> Option<URef> {
    let mint_contract_bytes: Vec<u8> = contracts
        .get(&SystemContractType::Mint)
        .map(ToOwned::to_owned)
        .map(Into::into)
        .expect("Should get mint bytes.");

    get_contract_uref(&transforms, mint_contract_bytes)
}

#[allow(clippy::implicit_hasher)]
pub fn get_pos_contract_uref(
    transforms: &HashMap<Key, Transform>,
    contracts: &HashMap<SystemContractType, WasmiBytes>,
) -> Option<URef> {
    let mint_contract_bytes: Vec<u8> = contracts
        .get(&SystemContractType::ProofOfStake)
        .map(ToOwned::to_owned)
        .map(Into::into)
        .expect("Should get PoS bytes.");

    get_contract_uref(&transforms, mint_contract_bytes)
}

#[allow(clippy::implicit_hasher)]
pub fn get_account(transforms: &HashMap<Key, Transform>, account: &Key) -> Option<Account> {
    transforms.get(account).and_then(|transform| {
        if let Transform::Write(Value::Account(account)) = transform {
            Some(account.to_owned())
        } else {
            None
        }
    })
}

pub fn get_success_result(response: &ExecResponse) -> DeployResult_ExecutionResult {
    let result = response.get_success();

    result
        .get_deploy_results()
        .first()
        .expect("should have a deploy result")
        .get_execution_result()
        .to_owned()
}

pub fn get_precondition_failure(response: &ExecResponse) -> DeployResult_PreconditionFailure {
    let result = response.get_success();

    result
        .get_deploy_results()
        .first()
        .expect("should have a deploy result")
        .get_precondition_failure()
        .to_owned()
}

pub fn get_error_message(execution_result: DeployResult_ExecutionResult) -> String {
    let error = execution_result.get_error();

    if error.has_gas_error() {
        "Gas limit".to_string()
    } else {
        error.get_exec_error().get_message().to_string()
    }
}

pub const STANDARD_PAYMENT_CONTRACT: &str = "standard_payment.wasm";

/// Builder for simple WASM test
pub struct WasmTestBuilder<S> {
    /// Engine state is wrapped in Rc<> to workaround missing `impl Clone for
    /// EngineState`
    engine_state: Rc<EngineState<S>>,
    exec_responses: Vec<ExecResponse>,
    genesis_hash: Option<Vec<u8>>,
    post_state_hash: Option<Vec<u8>>,
    /// Cached transform maps after subsequent successful runs
    /// i.e. transforms[0] is for first run() call etc.
    transforms: Vec<HashMap<Key, Transform>>,
    bonded_validators: Vec<HashMap<PublicKey, U512>>,
    /// Cached genesis transforms
    genesis_account: Option<Account>,
    /// Genesis transforms
    genesis_transforms: Option<HashMap<Key, Transform>>,
    /// Mint contract uref
    mint_contract_uref: Option<URef>,
    /// PoS contract uref
    pos_contract_uref: Option<URef>,
}

impl Default for InMemoryWasmTestBuilder {
    fn default() -> Self {
        let engine_config = EngineConfig::new().set_use_payment_code(true);
        let global_state = InMemoryGlobalState::empty().expect("should create global state");
        let engine_state = EngineState::new(global_state, engine_config);

        WasmTestBuilder {
            engine_state: Rc::new(engine_state),
            exec_responses: Vec::new(),
            genesis_hash: None,
            post_state_hash: None,
            transforms: Vec::new(),
            bonded_validators: Vec::new(),
            genesis_account: None,
            mint_contract_uref: None,
            pos_contract_uref: None,
            genesis_transforms: None,
        }
    }
}

// TODO: Deriving `Clone` for `WasmTestBuilder<S>` doesn't work correctly (unsure why), so
// implemented by hand here.  Try to derive in the future with a different compiler version.
impl<S> Clone for WasmTestBuilder<S> {
    fn clone(&self) -> Self {
        WasmTestBuilder {
            engine_state: Rc::clone(&self.engine_state),
            exec_responses: self.exec_responses.clone(),
            genesis_hash: self.genesis_hash.clone(),
            post_state_hash: self.post_state_hash.clone(),
            transforms: self.transforms.clone(),
            bonded_validators: self.bonded_validators.clone(),
            genesis_account: self.genesis_account.clone(),
            mint_contract_uref: self.mint_contract_uref,
            pos_contract_uref: self.pos_contract_uref,
            genesis_transforms: self.genesis_transforms.clone(),
        }
    }
}

/// A wrapper type to disambiguate builder from an actual result
#[derive(Clone)]
pub struct WasmTestResult<S>(WasmTestBuilder<S>);

impl<S> WasmTestResult<S> {
    /// Access the builder
    pub fn builder(&self) -> &WasmTestBuilder<S> {
        &self.0
    }
}

impl InMemoryWasmTestBuilder {
    pub fn new(engine_config: EngineConfig) -> Self {
        let global_state = InMemoryGlobalState::empty().expect("should create global state");
        let engine_state = EngineState::new(global_state, engine_config);
        WasmTestBuilder {
            engine_state: Rc::new(engine_state),
            ..Default::default()
        }
    }
}

impl LmdbWasmTestBuilder {
    pub fn new_with_config<T: AsRef<OsStr> + ?Sized>(
        data_dir: &T,
        engine_config: EngineConfig,
    ) -> Self {
        let page_size = get_page_size().expect("should get page size");
        let environment = Arc::new(
            LmdbEnvironment::new(&data_dir.into(), page_size * DEFAULT_LMDB_PAGES)
                .expect("should create LmdbEnvironment"),
        );
        let trie_store = Arc::new(
            LmdbTrieStore::new(&environment, None, DatabaseFlags::empty())
                .expect("should create LmdbTrieStore"),
        );
        let protocol_data_store = Arc::new(
            LmdbProtocolDataStore::new(&environment, None, DatabaseFlags::empty())
                .expect("should create LmdbProtocolDataStore"),
        );
        let global_state = LmdbGlobalState::empty(environment, trie_store, protocol_data_store)
            .expect("should create LmdbGlobalState");
        let engine_state = EngineState::new(global_state, engine_config);
        WasmTestBuilder {
            engine_state: Rc::new(engine_state),
            exec_responses: Vec::new(),
            genesis_hash: None,
            post_state_hash: None,
            transforms: Vec::new(),
            bonded_validators: Vec::new(),
            genesis_account: None,
            mint_contract_uref: None,
            pos_contract_uref: None,
            genesis_transforms: None,
        }
    }

    pub fn new<T: AsRef<OsStr> + ?Sized>(data_dir: &T) -> Self {
        Self::new_with_config(data_dir, Default::default())
    }

    /// Creates new instance of builder and applies values only which allows the engine state to be
    /// swapped with a new one, possibly after running genesis once and reusing existing database
    /// (i.e. LMDB).
    pub fn new_with_config_and_result<T: AsRef<OsStr> + ?Sized>(
        data_dir: &T,
        engine_config: EngineConfig,
        result: &WasmTestResult<LmdbGlobalState>,
    ) -> Self {
        let mut builder = Self::new_with_config(data_dir, engine_config);
        // Applies existing properties from gi
        builder.genesis_hash = result.0.genesis_hash.clone();
        builder.post_state_hash = result.0.post_state_hash.clone();
        builder.bonded_validators = result.0.bonded_validators.clone();
        builder.mint_contract_uref = result.0.mint_contract_uref;
        builder.pos_contract_uref = result.0.pos_contract_uref;
        builder
    }

    /// Creates a new instance of builder using the supplied configurations, opening wrapped LMDBs
    /// (e.g. in the Trie and Data stores) rather than creating them.
    pub fn open<T: AsRef<OsStr> + ?Sized>(
        data_dir: &T,
        engine_config: EngineConfig,
        post_state_hash: Vec<u8>,
    ) -> Self {
        let page_size = get_page_size().expect("should get page size");
        let environment = Arc::new(
            LmdbEnvironment::new(&data_dir.into(), page_size * DEFAULT_LMDB_PAGES)
                .expect("should create LmdbEnvironment"),
        );
        let trie_store =
            Arc::new(LmdbTrieStore::open(&environment, None).expect("should open LmdbTrieStore"));
        let protocol_data_store = Arc::new(
            LmdbProtocolDataStore::open(&environment, None)
                .expect("should open LmdbProtocolDataStore"),
        );
        let global_state = LmdbGlobalState::empty(environment, trie_store, protocol_data_store)
            .expect("should create LmdbGlobalState");
        let engine_state = EngineState::new(global_state, engine_config);
        WasmTestBuilder {
            engine_state: Rc::new(engine_state),
            exec_responses: Vec::new(),
            genesis_hash: None,
            post_state_hash: Some(post_state_hash),
            transforms: Vec::new(),
            bonded_validators: Vec::new(),
            genesis_account: None,
            mint_contract_uref: None,
            pos_contract_uref: None,
            genesis_transforms: None,
        }
    }
}

impl<S> WasmTestBuilder<S>
where
    S: StateProvider,
    S::Error: Into<execution::Error>,
    EngineState<S>: ExecutionEngineService,
{
    /// Carries on attributes from TestResult for further executions
    pub fn from_result(result: WasmTestResult<S>) -> Self {
        WasmTestBuilder {
            engine_state: result.0.engine_state,
            exec_responses: Vec::new(),
            genesis_hash: result.0.genesis_hash,
            post_state_hash: result.0.post_state_hash,
            transforms: Vec::new(),
            bonded_validators: result.0.bonded_validators,
            genesis_account: result.0.genesis_account,
            mint_contract_uref: result.0.mint_contract_uref,
            pos_contract_uref: result.0.pos_contract_uref,
            genesis_transforms: result.0.genesis_transforms,
        }
    }

    pub fn run_genesis(&mut self, genesis_config: &GenesisConfig) -> &mut Self {
        let system_account = Key::Account(SYSTEM_ACCOUNT_ADDR);
        let genesis_config = genesis_config
            .to_owned()
            .try_into()
            .expect("could not parse");

        let genesis_response = self
            .engine_state
            .run_genesis_with_chainspec(RequestOptions::new(), genesis_config)
            .wait_drop_metadata()
            .expect("Unable to get genesis response");

        if genesis_response.has_failed_deploy() {
            panic!(
                "genesis failure: {:?}",
                genesis_response.get_failed_deploy().to_owned()
            );
        }

        let state_root_hash: Blake2bHash = genesis_response
            .get_success()
            .get_poststate_hash()
            .try_into()
            .expect("Unable to get root hash");

        let transforms = get_genesis_transforms(&genesis_response);

        let genesis_account =
            get_account(&transforms, &system_account).expect("Unable to get system account");

        let known_keys = genesis_account.urefs_lookup();

        let mint_contract_uref = known_keys
            .get(MINT_NAME)
            .and_then(Key::as_uref)
            .cloned()
            .expect("Unable to get mint contract URef");

        let pos_contract_uref = known_keys
            .get(POS_NAME)
            .and_then(Key::as_uref)
            .cloned()
            .expect("Unable to get pos contract URef");

        self.genesis_hash = Some(state_root_hash.to_vec());
        self.post_state_hash = Some(state_root_hash.to_vec());
        self.mint_contract_uref = Some(mint_contract_uref);
        self.pos_contract_uref = Some(pos_contract_uref);
        self.genesis_account = Some(genesis_account);
        self.genesis_transforms = Some(transforms);
        self
    }

    pub fn query(
        &self,
        maybe_post_state: Option<Vec<u8>>,
        base_key: Key,
        path: &[&str],
    ) -> Option<Value> {
        let post_state = maybe_post_state
            .or_else(|| self.post_state_hash.clone())
            .expect("builder must have a post-state hash");

        let path_vec: Vec<String> = path.iter().map(|s| String::from(*s)).collect();

        let query_request = create_query_request(post_state, base_key, path_vec);

        let query_response = self
            .engine_state
            .query(RequestOptions::new(), query_request)
            .wait_drop_metadata()
            .expect("should query");

        if query_response.has_success() {
            query_response.get_success().try_into().ok()
        } else {
            None
        }
    }

    pub fn exec_with_exec_request(&mut self, mut exec_request: ExecRequest) -> &mut Self {
        let exec_request = {
            let hash = self
                .post_state_hash
                .clone()
                .expect("expected post_state_hash");
            exec_request.set_parent_state_hash(hash.to_vec());
            exec_request
        };
        let exec_response = self
            .engine_state
            .exec(RequestOptions::new(), exec_request)
            .wait_drop_metadata()
            .expect("should exec");
        self.exec_responses.push(exec_response.clone());
        assert!(exec_response.has_success());
        // Parse deploy results
        let deploy_result = exec_response
            .get_success()
            .get_deploy_results()
            .get(0) // We only allow for issuing single deploy (one wasm file).
            .expect("Unable to get first deploy result");
        let commit_transforms: CommitTransforms = deploy_result
            .get_execution_result()
            .get_effects()
            .get_transform_map()
            .try_into()
            .expect("should convert");
        let transforms = commit_transforms.value();
        // Cache transformations
        self.transforms.push(transforms);
        self
    }

    /// Runs a contract and after that runs actual WASM contract and expects
    /// transformations to happen at the end of execution.
    #[allow(clippy::too_many_arguments)]
    pub fn exec_with_args_and_keys(
        &mut self,
        address: [u8; 32],
        payment_file: &str,
        payment_args: impl ArgsParser,
        session_file: &str,
        session_args: impl ArgsParser,
        block_time: u64,
        deploy_hash: [u8; 32],
        authorized_keys: Vec<PublicKey>,
    ) -> &mut Self {
        let exec_request = create_exec_request(
            address,
            payment_file,
            payment_args,
            session_file,
            session_args,
            self.post_state_hash
                .as_ref()
                .expect("Should have post state hash"),
            block_time,
            deploy_hash,
            authorized_keys,
        );
        self.exec_with_exec_request(exec_request)
    }

    #[allow(clippy::too_many_arguments)]
    pub fn exec_with_args(
        &mut self,
        address: [u8; 32],
        payment_file: &str,
        payment_args: impl ArgsParser,
        session_file: &str,
        session_args: impl ArgsParser,
        block_time: u64,
        deploy_hash: [u8; 32],
    ) -> &mut Self {
        self.exec_with_args_and_keys(
            address,
            payment_file,
            payment_args,
            session_file,
            session_args,
            block_time,
            deploy_hash,
            // Exec with different account also implies the authorized keys should default to
            // the calling account.
            vec![PublicKey::new(address)],
        )
    }

    pub fn exec(
        &mut self,
        address: [u8; 32],
        session_file: &str,
        block_time: u64,
        deploy_hash: [u8; 32],
    ) -> &mut Self {
        let payment_file = STANDARD_PAYMENT_CONTRACT;
        let payment_args = (U512::from(MAX_PAYMENT),);
        self.exec_with_args(
            address,
            payment_file,
            payment_args,
            session_file,
            (), // no arguments passed to session contract by default
            block_time,
            deploy_hash,
        )
    }

    /// Commit effects of previous exec call on the latest post-state hash.
    pub fn commit(&mut self) -> &mut Self {
        let prestate_hash = self
            .post_state_hash
            .clone()
            .expect("Should have genesis hash");

        let effects = self
            .transforms
            .last()
            .cloned()
            .expect("Should have transforms to commit.");

        self.commit_effects(prestate_hash, effects)
    }

    /// Runs a commit request, expects a successful response, and
    /// overwrites existing cached post state hash with a new one.
    pub fn commit_effects(
        &mut self,
        prestate_hash: Vec<u8>,
        effects: HashMap<Key, Transform>,
    ) -> &mut Self {
        let commit_request = create_commit_request(&prestate_hash, &effects);

        let commit_response = self
            .engine_state
            .commit(RequestOptions::new(), commit_request)
            .wait_drop_metadata()
            .expect("Should have commit response");
        if !commit_response.has_success() {
            panic!(
                "Expected commit success but received a failure instead: {:?}",
                commit_response
            );
        }
        let commit_success = commit_response.get_success();
        self.post_state_hash = Some(commit_success.get_poststate_hash().to_vec());
        let bonded_validators = commit_success
            .get_bonded_validators()
            .iter()
            .map(TryInto::try_into)
            .collect::<Result<HashMap<PublicKey, U512>, MappingError>>()
            .unwrap();
        self.bonded_validators.push(bonded_validators);
        self
    }

    /// Expects a successful run and caches transformations
    pub fn expect_success(&mut self) -> &mut Self {
        // Check first result, as only first result is interesting for a simple test
        let exec_response = self
            .exec_responses
            .last()
            .expect("Expected to be called after run()")
            .clone();
        let deploy_result = exec_response
            .get_success()
            .get_deploy_results()
            .get(0)
            .expect("Unable to get first deploy result");
        if !deploy_result.has_execution_result() {
            panic!("Expected ExecutionResult, got {:?} instead", deploy_result);
        }

        if deploy_result.get_execution_result().has_error() {
            panic!(
                "Expected successful execution result, but instead got: {:?}",
                exec_response,
            );
        }
        self
    }

    pub fn is_error(&self) -> bool {
        let exec_response = self
            .exec_responses
            .last()
            .expect("Expected to be called after run()")
            .clone();
        let deploy_result = exec_response
            .get_success()
            .get_deploy_results()
            .get(0)
            .expect("Unable to get first deploy result");
        deploy_result.get_execution_result().has_error()
    }

    /// Gets the transform map that's cached between runs
    pub fn get_transforms(&self) -> Vec<HashMap<Key, Transform>> {
        self.transforms.clone()
    }

    pub fn get_bonded_validators(&self) -> Vec<HashMap<PublicKey, U512>> {
        self.bonded_validators.clone()
    }

    /// Gets genesis account (if present)
    pub fn get_genesis_account(&self) -> &Account {
        self.genesis_account
            .as_ref()
            .expect("Unable to obtain genesis account. Please run genesis first.")
    }

    pub fn get_mint_contract_uref(&self) -> URef {
        self.mint_contract_uref
            .expect("Unable to obtain mint contract uref. Please run genesis first.")
    }

    pub fn get_pos_contract_uref(&self) -> URef {
        self.pos_contract_uref
            .expect("Unable to obtain pos contract uref. Please run genesis first.")
    }

    pub fn get_genesis_transforms(&self) -> &HashMap<Key, engine_shared::transform::Transform> {
        &self
            .genesis_transforms
            .as_ref()
            .expect("should have genesis transforms")
    }

    pub fn get_genesis_hash(&self) -> Vec<u8> {
        self.genesis_hash
            .clone()
            .expect("Genesis hash should be present. Should be called after run_genesis.")
    }

    pub fn get_post_state_hash(&self) -> Vec<u8> {
        self.post_state_hash
            .clone()
            .expect("Should have post-state hash.")
    }

    pub fn get_engine_state(&self) -> &EngineState<S> {
        &self.engine_state
    }

    pub fn get_exec_response(&self, index: usize) -> Option<&ExecResponse> {
        self.exec_responses.get(index)
    }

    pub fn finish(&self) -> WasmTestResult<S> {
        WasmTestResult(self.clone())
    }

    pub fn get_pos_contract(&self) -> Contract {
        let system_account = Key::Account(SYSTEM_ACCOUNT_ADDR);
        self.query(None, system_account, &[POS_NAME])
            .and_then(|v| v.try_into().ok())
            .expect("should find PoS URef")
    }

    pub fn get_purse_balance(&self, purse_id: PurseId) -> U512 {
        let mint = self.get_mint_contract_uref();
        let purse_addr = purse_id.value().addr();
        let purse_bytes =
            ToBytes::to_bytes(&purse_addr).expect("should be able to serialize purse bytes");
        let balance_mapping_key = Key::local(mint.addr(), &purse_bytes);
        let balance_uref = self
            .query(None, balance_mapping_key, &[])
            .and_then(|v| v.try_into().ok())
            .expect("should find balance uref");

        self.query(None, balance_uref, &[])
            .and_then(|v| v.try_into().ok())
            .expect("should parse balance into a U512")
    }

    pub fn get_account(&self, addr: [u8; 32]) -> Option<Account> {
        let account_value = self
            .query(None, Key::Account(addr), &[])
            .expect("should query account");

        if let Value::Account(account) = account_value {
            Some(account)
        } else {
            None
        }
    }

    pub fn get_contract(&self, contract_uref: URef) -> Option<Contract> {
        let contract_value: Value = self
            .query(None, Key::URef(contract_uref), &[])
            .expect("should have contract value");

        if let Value::Contract(contract) = contract_value {
            Some(contract)
        } else {
            None
        }
    }
}<|MERGE_RESOLUTION|>--- conflicted
+++ resolved
@@ -75,14 +75,7 @@
 
     pub fn with_payment_code(mut self, file_name: &str, args: impl ArgsParser) -> Self {
         let wasm_bytes = read_wasm_file_bytes(file_name);
-<<<<<<< HEAD
         let args = args.parse().expect("should serialize args");
-=======
-        let args = args
-            .parse()
-            .and_then(|args_bytes| ToBytes::to_bytes(&args_bytes))
-            .expect("should serialize args");
->>>>>>> ef50aa73
         let mut payment = DeployCode::new();
         payment.set_code(wasm_bytes);
         payment.set_args(args);
@@ -92,14 +85,7 @@
 
     pub fn with_session_code(mut self, file_name: &str, args: impl ArgsParser) -> Self {
         let wasm_bytes = read_wasm_file_bytes(file_name);
-<<<<<<< HEAD
         let args = args.parse().expect("should serialize args");
-=======
-        let args = args
-            .parse()
-            .and_then(|args_bytes| ToBytes::to_bytes(&args_bytes))
-            .expect("should serialize args");
->>>>>>> ef50aa73
         let mut session = DeployCode::new();
         session.set_code(wasm_bytes);
         session.set_args(args);
