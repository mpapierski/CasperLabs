--- conflicted
+++ resolved
@@ -9,11 +9,7 @@
     },
     DEFAULT_ACCOUNT_ADDR, DEFAULT_ACCOUNT_INITIAL_BALANCE,
 };
-<<<<<<< HEAD
-use types::{account::AccountHash, ApiError, Key, URef, U512};
-=======
-use types::{account::PublicKey, runtime_args, ApiError, Key, RuntimeArgs, URef, U512};
->>>>>>> 5327d1a2
+use types::{account::AccountHash, runtime_args, ApiError, Key, RuntimeArgs, URef, U512};
 
 const CONTRACT_POS_BONDING: &str = "pos_bonding.wasm";
 const ACCOUNT_1_ADDR: AccountHash = AccountHash::new([1u8; 32]);
