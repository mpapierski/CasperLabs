--- conflicted
+++ resolved
@@ -1,14 +1,10 @@
-use contract_ffi::value::U512;
-use engine_core::engine_state::MAX_PAYMENT;
 use std::collections::HashMap;
 
 use crate::support::test_support::{
-<<<<<<< HEAD
-    DEFAULT_BLOCK_TIME, STANDARD_PAYMENT_CONTRACT, WasmTestBuilder,
-=======
     InMemoryWasmTestBuilder, DEFAULT_BLOCK_TIME, STANDARD_PAYMENT_CONTRACT,
->>>>>>> c78e35f4
 };
+use contract_ffi::value::U512;
+use engine_core::engine_state::MAX_PAYMENT;
 
 const GENESIS_ADDR: [u8; 32] = [6u8; 32];
 const ACCOUNT_1_ADDR: [u8; 32] = [1u8; 32];
@@ -22,10 +18,10 @@
         .exec_with_args(
             GENESIS_ADDR,
             STANDARD_PAYMENT_CONTRACT,
-            (U512::from(MAX_PAYMENT), ),
+            (U512::from(MAX_PAYMENT),),
             "pos_get_payment_purse.wasm",
             // Default funding amount for standard payment
-            (U512::from(MAX_PAYMENT), ),
+            (U512::from(MAX_PAYMENT),),
             DEFAULT_BLOCK_TIME,
             [1u8; 32],
         )
@@ -41,7 +37,7 @@
         .exec_with_args(
             GENESIS_ADDR,
             STANDARD_PAYMENT_CONTRACT,
-            (U512::from(MAX_PAYMENT), ),
+            (U512::from(MAX_PAYMENT),),
             "transfer_purse_to_account.wasm",
             (ACCOUNT_1_ADDR, U512::from(ACCOUNT_1_INITIAL_BALANCE)),
             DEFAULT_BLOCK_TIME,
@@ -52,9 +48,9 @@
         .exec_with_args(
             ACCOUNT_1_ADDR,
             STANDARD_PAYMENT_CONTRACT,
-            (U512::from(MAX_PAYMENT), ),
+            (U512::from(MAX_PAYMENT),),
             "pos_get_payment_purse.wasm",
-            (U512::from(MAX_PAYMENT), ),
+            (U512::from(MAX_PAYMENT),),
             DEFAULT_BLOCK_TIME,
             [2u8; 32],
         )
