use std::convert::TryInto;

use engine_core::engine_state::{
    genesis::{POS_PAYMENT_PURSE, POS_REWARDS_PURSE},
    CONV_RATE,
};
use engine_shared::{account::Account, motes::Motes};
use engine_test_support::{
    internal::{
        utils, DeployItemBuilder, ExecuteRequestBuilder, InMemoryWasmTestBuilder, DEFAULT_PAYMENT,
        DEFAULT_RUN_GENESIS_REQUEST,
    },
    DEFAULT_ACCOUNT_ADDR,
};
<<<<<<< HEAD
use types::{account::AccountHash, Key, URef, U512};
=======
use types::{account::PublicKey, runtime_args, Key, RuntimeArgs, URef, U512};
>>>>>>> 5327d1a2

const CONTRACT_FINALIZE_PAYMENT: &str = "pos_finalize_payment.wasm";
const CONTRACT_TRANSFER_PURSE_TO_ACCOUNT: &str = "transfer_purse_to_account.wasm";
const FINALIZE_PAYMENT: &str = "pos_finalize_payment.wasm";
const LOCAL_REFUND_PURSE: &str = "local_refund_purse";
const POS_REFUND_PURSE_NAME: &str = "pos_refund_purse";

<<<<<<< HEAD
const SYSTEM_ADDR: AccountHash = AccountHash::new([0u8; 32]);
const ACCOUNT_ADDR: AccountHash = AccountHash::new([1u8; 32]);
=======
const SYSTEM_ADDR: PublicKey = PublicKey::ed25519_from([0u8; 32]);
const ACCOUNT_ADDR: PublicKey = PublicKey::ed25519_from([1u8; 32]);
pub const ARG_AMOUNT: &str = "amount";
pub const ARG_AMOUNT_SPENT: &str = "amount_spent";
pub const ARG_REFUND_FLAG: &str = "refund";
pub const ARG_ACCOUNT_KEY: &str = "account";
pub const ARG_TARGET: &str = "target";
>>>>>>> 5327d1a2

fn initialize() -> InMemoryWasmTestBuilder {
    let mut builder = InMemoryWasmTestBuilder::default();

    let exec_request_1 = ExecuteRequestBuilder::standard(
        DEFAULT_ACCOUNT_ADDR,
        CONTRACT_TRANSFER_PURSE_TO_ACCOUNT,
        runtime_args! { ARG_TARGET => SYSTEM_ADDR, ARG_AMOUNT => *DEFAULT_PAYMENT },
    )
    .build();

    let exec_request_2 = ExecuteRequestBuilder::standard(
        DEFAULT_ACCOUNT_ADDR,
        CONTRACT_TRANSFER_PURSE_TO_ACCOUNT,
        runtime_args! { ARG_TARGET => ACCOUNT_ADDR, ARG_AMOUNT =>  *DEFAULT_PAYMENT },
    )
    .build();

    builder.run_genesis(&DEFAULT_RUN_GENESIS_REQUEST);

    builder.exec(exec_request_1).expect_success().commit();

    builder.exec(exec_request_2).expect_success().commit();

    builder
}

#[ignore]
#[test]
fn finalize_payment_should_not_be_run_by_non_system_accounts() {
    let mut builder = initialize();
    let payment_amount = U512::from(300);
    let spent_amount = U512::from(75);
    let refund_purse: Option<URef> = None;
    let args = runtime_args! {
        ARG_AMOUNT => payment_amount,
        ARG_REFUND_FLAG => refund_purse,
        ARG_AMOUNT_SPENT => Some(spent_amount),
        ARG_ACCOUNT_KEY => Some(ACCOUNT_ADDR),
    };

    let exec_request_1 = ExecuteRequestBuilder::standard(
        DEFAULT_ACCOUNT_ADDR,
        CONTRACT_FINALIZE_PAYMENT,
        args.clone(),
    )
    .build();
    let exec_request_2 =
        ExecuteRequestBuilder::standard(ACCOUNT_ADDR, CONTRACT_FINALIZE_PAYMENT, args).build();

    assert!(builder.exec(exec_request_1).is_error());

    assert!(builder.exec(exec_request_2).is_error());
}

#[ignore]
#[test]
fn finalize_payment_should_refund_to_specified_purse() {
    let mut builder = InMemoryWasmTestBuilder::default();
    let payment_amount = *DEFAULT_PAYMENT;
    let refund_purse_flag: u8 = 1;
    // Don't need to run finalize_payment manually, it happens during
    // the deploy because payment code is enabled.
<<<<<<< HEAD
    let args: (U512, u8, Option<U512>, Option<AccountHash>) =
        (payment_amount, refund_purse_flag, None, None);
=======
    let args = runtime_args! {
        ARG_AMOUNT => payment_amount,
        ARG_REFUND_FLAG => refund_purse_flag,
        ARG_AMOUNT_SPENT => Option::<U512>::None,
        ARG_ACCOUNT_KEY => Option::<PublicKey>::None,
    };
>>>>>>> 5327d1a2

    builder.run_genesis(&DEFAULT_RUN_GENESIS_REQUEST);

    let payment_pre_balance = get_pos_payment_purse_balance(&builder);
    let rewards_pre_balance = get_pos_rewards_purse_balance(&builder);
    let refund_pre_balance =
        get_named_account_balance(&builder, DEFAULT_ACCOUNT_ADDR, LOCAL_REFUND_PURSE)
            .unwrap_or_else(U512::zero);

    assert!(
        get_pos_refund_purse(&builder).is_none(),
        "refund_purse should start unset"
    );
    assert!(
        payment_pre_balance.is_zero(),
        "payment purse should start with zero balance"
    );

    let exec_request = {
        let genesis_account_hash = DEFAULT_ACCOUNT_ADDR;

        let deploy = DeployItemBuilder::new()
            .with_address(DEFAULT_ACCOUNT_ADDR)
            .with_deploy_hash([1; 32])
            .with_session_code("do_nothing.wasm", RuntimeArgs::default())
            .with_payment_code(FINALIZE_PAYMENT, args)
            .with_authorization_keys(&[genesis_account_hash])
            .build();

        ExecuteRequestBuilder::new().push_deploy(deploy).build()
    };
    builder.exec(exec_request).expect_success().commit();

    let spent_amount: U512 = {
        let response = builder
            .get_exec_response(0)
            .expect("there should be a response");

        let success_result = utils::get_success_result(response);
        Motes::from_gas(success_result.cost(), CONV_RATE)
            .expect("should have motes")
            .value()
    };

    let payment_post_balance = get_pos_payment_purse_balance(&builder);
    let rewards_post_balance = get_pos_rewards_purse_balance(&builder);
    let refund_post_balance =
        get_named_account_balance(&builder, DEFAULT_ACCOUNT_ADDR, LOCAL_REFUND_PURSE)
            .expect("should have refund balance");
    let expected_amount = rewards_pre_balance + spent_amount;
    assert_eq!(
        expected_amount, rewards_post_balance,
        "validators should get paid; expected: {}, actual: {}",
        expected_amount, rewards_post_balance
    );

    // user gets refund
    assert_eq!(
        refund_pre_balance + payment_amount - spent_amount,
        refund_post_balance,
        "user should get refund"
    );

    assert!(
        get_pos_refund_purse(&builder).is_none(),
        "refund_purse always ends unset"
    );
    assert!(
        payment_post_balance.is_zero(),
        "payment purse should ends with zero balance"
    );
}

// ------------- utility functions -------------------- //

fn get_pos_payment_purse_balance(builder: &InMemoryWasmTestBuilder) -> U512 {
    let purse =
        get_pos_purse_by_name(builder, POS_PAYMENT_PURSE).expect("should find PoS payment purse");
    builder.get_purse_balance(purse)
}

fn get_pos_rewards_purse_balance(builder: &InMemoryWasmTestBuilder) -> U512 {
    let purse =
        get_pos_purse_by_name(builder, POS_REWARDS_PURSE).expect("should find PoS rewards purse");
    builder.get_purse_balance(purse)
}

fn get_pos_refund_purse(builder: &InMemoryWasmTestBuilder) -> Option<Key> {
    let pos_contract = builder.get_pos_contract();
    pos_contract
        .named_keys()
        .get(POS_REFUND_PURSE_NAME)
        .cloned()
}

fn get_pos_purse_by_name(builder: &InMemoryWasmTestBuilder, purse_name: &str) -> Option<URef> {
    let pos_contract = builder.get_pos_contract();
    pos_contract
        .named_keys()
        .get(purse_name)
        .and_then(Key::as_uref)
        .cloned()
}

fn get_named_account_balance(
    builder: &InMemoryWasmTestBuilder,
    account_address: AccountHash,
    name: &str,
) -> Option<U512> {
    let account_key = Key::Account(account_address);

    let account: Account = builder
        .query(None, account_key, &[])
        .and_then(|v| v.try_into().map_err(|error| format!("{:?}", error)))
        .expect("should find balance uref");

    let purse = account
        .named_keys()
        .get(name)
        .and_then(Key::as_uref)
        .cloned();

    purse.map(|uref| builder.get_purse_balance(uref))
}<|MERGE_RESOLUTION|>--- conflicted
+++ resolved
@@ -12,11 +12,7 @@
     },
     DEFAULT_ACCOUNT_ADDR,
 };
-<<<<<<< HEAD
-use types::{account::AccountHash, Key, URef, U512};
-=======
-use types::{account::PublicKey, runtime_args, Key, RuntimeArgs, URef, U512};
->>>>>>> 5327d1a2
+use types::{account::AccountHash, runtime_args, Key, RuntimeArgs, URef, U512};
 
 const CONTRACT_FINALIZE_PAYMENT: &str = "pos_finalize_payment.wasm";
 const CONTRACT_TRANSFER_PURSE_TO_ACCOUNT: &str = "transfer_purse_to_account.wasm";
@@ -24,18 +20,13 @@
 const LOCAL_REFUND_PURSE: &str = "local_refund_purse";
 const POS_REFUND_PURSE_NAME: &str = "pos_refund_purse";
 
-<<<<<<< HEAD
 const SYSTEM_ADDR: AccountHash = AccountHash::new([0u8; 32]);
 const ACCOUNT_ADDR: AccountHash = AccountHash::new([1u8; 32]);
-=======
-const SYSTEM_ADDR: PublicKey = PublicKey::ed25519_from([0u8; 32]);
-const ACCOUNT_ADDR: PublicKey = PublicKey::ed25519_from([1u8; 32]);
 pub const ARG_AMOUNT: &str = "amount";
 pub const ARG_AMOUNT_SPENT: &str = "amount_spent";
 pub const ARG_REFUND_FLAG: &str = "refund";
 pub const ARG_ACCOUNT_KEY: &str = "account";
 pub const ARG_TARGET: &str = "target";
->>>>>>> 5327d1a2
 
 fn initialize() -> InMemoryWasmTestBuilder {
     let mut builder = InMemoryWasmTestBuilder::default();
@@ -99,17 +90,12 @@
     let refund_purse_flag: u8 = 1;
     // Don't need to run finalize_payment manually, it happens during
     // the deploy because payment code is enabled.
-<<<<<<< HEAD
-    let args: (U512, u8, Option<U512>, Option<AccountHash>) =
-        (payment_amount, refund_purse_flag, None, None);
-=======
     let args = runtime_args! {
         ARG_AMOUNT => payment_amount,
         ARG_REFUND_FLAG => refund_purse_flag,
         ARG_AMOUNT_SPENT => Option::<U512>::None,
-        ARG_ACCOUNT_KEY => Option::<PublicKey>::None,
-    };
->>>>>>> 5327d1a2
+        ARG_ACCOUNT_KEY => Option::<AccountHash>::None,
+    };
 
     builder.run_genesis(&DEFAULT_RUN_GENESIS_REQUEST);
 
