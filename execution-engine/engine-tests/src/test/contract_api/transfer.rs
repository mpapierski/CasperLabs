--- conflicted
+++ resolved
@@ -9,13 +9,7 @@
     },
     DEFAULT_ACCOUNT_ADDR, DEFAULT_ACCOUNT_INITIAL_BALANCE,
 };
-<<<<<<< HEAD
-use types::{account::PublicKey, runtime_args, ApiError, RuntimeArgs, U512};
-=======
-use types::{
-    account::AccountHash, runtime_args, AccessRights, ApiError, Key, RuntimeArgs, URef, U512,
-};
->>>>>>> d821c64e
+use types::{account::AccountHash, runtime_args, ApiError, RuntimeArgs, U512};
 
 const CONTRACT_TRANSFER_PURSE_TO_ACCOUNT: &str = "transfer_purse_to_account.wasm";
 const CONTRACT_TRANSFER_TO_ACCOUNT: &str = "transfer_to_account_u512.wasm";
