// Can be removed once https://github.com/rust-lang/rustfmt/issues/3362 is resolved.
#[rustfmt::skip]
use alloc::vec;
use alloc::{collections::BTreeMap, string::String, vec::Vec};
use core::mem::MaybeUninit;

use crate::{
    args_parser::ArgsParser,
    block_time::{BlockTime, BLOCKTIME_SERIALIZED_LENGTH},
    bytesrepr::{self, deserialize, FromBytes},
    contract_api::{
        self,
        error::{self, Error},
        ContractRef,
    },
    execution::{Phase, PHASE_SERIALIZED_LENGTH},
    ext_ffi,
    key::Key,
    unwrap_or_revert::UnwrapOrRevert,
    uref::URef,
    value::{
        account::{PublicKey, PUBLIC_KEY_SERIALIZED_LENGTH},
        CLTyped, CLValue,
    },
};

/// Returns `value` to the host, terminating the currently running module.
///
/// Note this function is only relevant to contracts stored on chain which return a value to their
/// caller. The return value of a directly deployed contract is never looked at.
pub fn ret(value: CLValue, extra_urefs: Vec<URef>) -> ! {
    let (ptr, size, _bytes) = contract_api::to_ptr(value);
    let (urefs_ptr, urefs_size, _bytes2) = contract_api::to_ptr(extra_urefs);
    unsafe {
        ext_ffi::ret(ptr, size, urefs_ptr, urefs_size);
    }
}

/// Stops execution of a contract and reverts execution effects with a given reason.
pub fn revert<T: Into<Error>>(error: T) -> ! {
    unsafe {
        ext_ffi::revert(error.into().into());
    }
}

/// Call the given contract, passing the given (serialized) arguments to
/// the host in order to have them available to the called contract during its
/// execution. The value returned from the contract call (see `ret` above) is
/// returned from this function.
#[allow(clippy::ptr_arg)]
pub fn call_contract<A: ArgsParser, T: CLTyped + FromBytes>(
    c_ptr: ContractRef,
    args: A,
    extra_urefs: Vec<Key>,
) -> T {
    let contract_key: Key = c_ptr.into();
    let (key_ptr, key_size, _bytes1) = contract_api::to_ptr(contract_key);
    let (args_ptr, args_size, _bytes2) = ArgsParser::parse(args)
        .map(contract_api::to_ptr)
        .unwrap_or_revert();
<<<<<<< HEAD
    let (urefs_ptr, urefs_size, _bytes3) = contract_api::to_ptr(extra_urefs);
    let res_size = unsafe {
        ext_ffi::call_contract(
            key_ptr, key_size, args_ptr, args_size, urefs_ptr, urefs_size,
        )
    };
    let res_ptr = contract_api::alloc_bytes(res_size);
    let res_bytes = unsafe {
        ext_ffi::get_call_result(res_ptr);
        Vec::from_raw_parts(res_ptr, res_size, res_size)
    };
    deserialize(res_bytes).unwrap_or_revert()
=======
    let (urefs_ptr, urefs_size, _bytes3) = to_ptr(extra_urefs);

    let bytes_written = {
        let mut bytes_written = MaybeUninit::uninit();
        let ret = unsafe {
            ext_ffi::call_contract(
                key_ptr,
                key_size,
                args_ptr,
                args_size,
                urefs_ptr,
                urefs_size,
                bytes_written.as_mut_ptr(),
            )
        };
        result_from(ret).unwrap_or_revert();
        unsafe { bytes_written.assume_init() }
    };
    let result = read_host_buffer(bytes_written).unwrap_or_revert();
    deserialize(&result).unwrap_or_revert()
>>>>>>> a0e33d5c
}

/// Takes the name of a function to store and a contract URef, and overwrites the value under
/// that URef with a new Contract instance containing the original contract's named_keys, the
/// current protocol version, and the newly created bytes of the stored function.
pub fn upgrade_contract_at_uref(name: &str, uref: URef) {
    let (name_ptr, name_size, _bytes) = contract_api::to_ptr(name);
    let key: Key = uref.into();
    let (key_ptr, key_size, _bytes) = contract_api::to_ptr(key);
    let result_value =
        unsafe { ext_ffi::upgrade_contract_at_uref(name_ptr, name_size, key_ptr, key_size) };
    match error::result_from(result_value) {
        Ok(()) => (),
        Err(error) => revert(error),
    }
}

fn get_arg_size(i: u32) -> Option<usize> {
    let mut arg_size: usize = 0;
    let ret = unsafe { ext_ffi::get_arg_size(i as usize, &mut arg_size as *mut usize) };
    match error::result_from(ret) {
        Ok(_) => Some(arg_size),
        Err(Error::MissingArgument) => None,
        Err(e) => revert(e),
    }
}

/// Return the i-th argument passed to the host for the current module
/// invocation. Note that this is only relevant to contracts stored on-chain
/// since a contract deployed directly is not invoked with any arguments.
pub fn get_arg<T: FromBytes>(i: u32) -> Option<Result<T, bytesrepr::Error>> {
    let arg_size = get_arg_size(i)?;

    let arg_bytes = {
        let res = {
            let data_ptr = contract_api::alloc_bytes(arg_size);
            let ret = unsafe { ext_ffi::get_arg(i as usize, data_ptr, arg_size) };
            let data = unsafe { Vec::from_raw_parts(data_ptr, arg_size, arg_size) };
            error::result_from(ret).map(|_| data)
        };
        // Assumed to be safe as `get_arg_size` checks the argument already
        res.unwrap_or_revert()
    };
    Some(deserialize(arg_bytes))
}

/// Returns caller of current context.
/// When in root context (not in the sub call) - returns None.
/// When in the sub call - returns public key of the account that made the
/// deploy.
pub fn get_caller() -> PublicKey {
    let dest_ptr = contract_api::alloc_bytes(PUBLIC_KEY_SERIALIZED_LENGTH);
    unsafe { ext_ffi::get_caller(dest_ptr) };
    let bytes = unsafe {
        Vec::from_raw_parts(
            dest_ptr,
            PUBLIC_KEY_SERIALIZED_LENGTH,
            PUBLIC_KEY_SERIALIZED_LENGTH,
        )
    };
    deserialize(bytes).unwrap_or_revert()
}

pub fn get_blocktime() -> BlockTime {
    let dest_ptr = contract_api::alloc_bytes(BLOCKTIME_SERIALIZED_LENGTH);
    let bytes = unsafe {
        ext_ffi::get_blocktime(dest_ptr);
        Vec::from_raw_parts(
            dest_ptr,
            BLOCKTIME_SERIALIZED_LENGTH,
            BLOCKTIME_SERIALIZED_LENGTH,
        )
    };
    deserialize(bytes).unwrap_or_revert()
}

pub fn get_phase() -> Phase {
    let dest_ptr = contract_api::alloc_bytes(PHASE_SERIALIZED_LENGTH);
    unsafe { ext_ffi::get_phase(dest_ptr) };
    let bytes =
        unsafe { Vec::from_raw_parts(dest_ptr, PHASE_SERIALIZED_LENGTH, PHASE_SERIALIZED_LENGTH) };
    deserialize(bytes).unwrap_or_revert()
}

/// Return the unforgable reference known by the current module under the given
/// name. This either comes from the named_keys of the account or contract,
/// depending on whether the current module is a sub-call or not.
pub fn get_key(name: &str) -> Option<Key> {
    let (name_ptr, name_size, _bytes) = contract_api::to_ptr(name);
    let mut key_bytes = vec![0u8; Key::serialized_size_hint()];
    let mut total_bytes: usize = 0;
    let ret = unsafe {
        ext_ffi::get_key(
            name_ptr,
            name_size,
            key_bytes.as_mut_ptr(),
            key_bytes.len(),
            &mut total_bytes as *mut usize,
        )
    };
    match error::result_from(ret) {
        Ok(_) => {}
        Err(Error::MissingKey) => return None,
        Err(e) => revert(e),
    }
    key_bytes.truncate(total_bytes);
    let key: Key = deserialize(key_bytes).unwrap_or_revert();
    Some(key)
}

/// Check if the given name corresponds to a known unforgable reference
pub fn has_key(name: &str) -> bool {
    let (name_ptr, name_size, _bytes) = contract_api::to_ptr(name);
    let result = unsafe { ext_ffi::has_key(name_ptr, name_size) };
    result == 0
}

/// Put the given key to the named_keys map under the given name
pub fn put_key(name: &str, key: Key) {
    let (name_ptr, name_size, _bytes) = contract_api::to_ptr(name);
    let (key_ptr, key_size, _bytes2) = contract_api::to_ptr(key);
    unsafe { ext_ffi::put_key(name_ptr, name_size, key_ptr, key_size) };
}

/// Removes Key persisted under [name] in the current context's map.
pub fn remove_key(name: &str) {
    let (name_ptr, name_size, _bytes) = contract_api::to_ptr(name);
    unsafe { ext_ffi::remove_key(name_ptr, name_size) }
}

pub fn list_named_keys() -> BTreeMap<String, Key> {
<<<<<<< HEAD
    let bytes_size = unsafe { ext_ffi::load_named_keys() };
    let dest_ptr = contract_api::alloc_bytes(bytes_size);
    let bytes = unsafe {
        ext_ffi::list_named_keys(dest_ptr);
        Vec::from_raw_parts(dest_ptr, bytes_size, bytes_size)
    };
    deserialize(bytes).unwrap_or_revert()
=======
    let (total_keys, result_size) = {
        let mut total_keys = MaybeUninit::uninit();
        let mut result_size = 0;
        let ret = unsafe {
            ext_ffi::load_named_keys(total_keys.as_mut_ptr(), &mut result_size as *mut usize)
        };
        result_from(ret).unwrap_or_revert();
        let total_keys = unsafe { total_keys.assume_init() };
        (total_keys, result_size)
    };
    if total_keys == 0 {
        return BTreeMap::new();
    }
    let bytes = read_host_buffer(result_size).unwrap_or_revert();
    deserialize(&bytes).unwrap_or_revert()
>>>>>>> a0e33d5c
}

/// checks if a uref is valid
pub fn is_valid_uref(uref: URef) -> bool {
    let (uref_ptr, uref_size, _bytes) = contract_api::to_ptr(uref);
    let result = unsafe { ext_ffi::is_valid_uref(uref_ptr, uref_size) };
    result != 0
}

fn read_host_buffer_into(dest: &mut [u8]) -> Result<usize, Error> {
    let mut bytes_written = MaybeUninit::uninit();
    let ret = unsafe {
        ext_ffi::read_host_buffer(dest.as_mut_ptr(), dest.len(), bytes_written.as_mut_ptr())
    };
    // NOTE: When rewriting below expression as `result_from(ret).map(|_| unsafe { ... })`, and the
    // caller ignores the return value, execution of the contract becomes unstable and ultimately
    // leads to `Unreachable` error.
    result_from(ret)?;
    Ok(unsafe { bytes_written.assume_init() })
}

pub(crate) fn read_host_buffer(size: usize) -> Result<Vec<u8>, Error> {
    let bytes_ptr = alloc_bytes(size);
    let mut dest: Vec<u8> = unsafe { Vec::from_raw_parts(bytes_ptr, size, size) };
    read_host_buffer_into(&mut dest)?;
    Ok(dest)
}<|MERGE_RESOLUTION|>--- conflicted
+++ resolved
@@ -58,21 +58,7 @@
     let (args_ptr, args_size, _bytes2) = ArgsParser::parse(args)
         .map(contract_api::to_ptr)
         .unwrap_or_revert();
-<<<<<<< HEAD
     let (urefs_ptr, urefs_size, _bytes3) = contract_api::to_ptr(extra_urefs);
-    let res_size = unsafe {
-        ext_ffi::call_contract(
-            key_ptr, key_size, args_ptr, args_size, urefs_ptr, urefs_size,
-        )
-    };
-    let res_ptr = contract_api::alloc_bytes(res_size);
-    let res_bytes = unsafe {
-        ext_ffi::get_call_result(res_ptr);
-        Vec::from_raw_parts(res_ptr, res_size, res_size)
-    };
-    deserialize(res_bytes).unwrap_or_revert()
-=======
-    let (urefs_ptr, urefs_size, _bytes3) = to_ptr(extra_urefs);
 
     let bytes_written = {
         let mut bytes_written = MaybeUninit::uninit();
@@ -87,12 +73,11 @@
                 bytes_written.as_mut_ptr(),
             )
         };
-        result_from(ret).unwrap_or_revert();
+        error::result_from(ret).unwrap_or_revert();
         unsafe { bytes_written.assume_init() }
     };
     let result = read_host_buffer(bytes_written).unwrap_or_revert();
-    deserialize(&result).unwrap_or_revert()
->>>>>>> a0e33d5c
+    deserialize(result).unwrap_or_revert()
 }
 
 /// Takes the name of a function to store and a contract URef, and overwrites the value under
@@ -224,22 +209,13 @@
 }
 
 pub fn list_named_keys() -> BTreeMap<String, Key> {
-<<<<<<< HEAD
-    let bytes_size = unsafe { ext_ffi::load_named_keys() };
-    let dest_ptr = contract_api::alloc_bytes(bytes_size);
-    let bytes = unsafe {
-        ext_ffi::list_named_keys(dest_ptr);
-        Vec::from_raw_parts(dest_ptr, bytes_size, bytes_size)
-    };
-    deserialize(bytes).unwrap_or_revert()
-=======
     let (total_keys, result_size) = {
         let mut total_keys = MaybeUninit::uninit();
         let mut result_size = 0;
         let ret = unsafe {
             ext_ffi::load_named_keys(total_keys.as_mut_ptr(), &mut result_size as *mut usize)
         };
-        result_from(ret).unwrap_or_revert();
+        error::result_from(ret).unwrap_or_revert();
         let total_keys = unsafe { total_keys.assume_init() };
         (total_keys, result_size)
     };
@@ -247,8 +223,7 @@
         return BTreeMap::new();
     }
     let bytes = read_host_buffer(result_size).unwrap_or_revert();
-    deserialize(&bytes).unwrap_or_revert()
->>>>>>> a0e33d5c
+    deserialize(bytes).unwrap_or_revert()
 }
 
 /// checks if a uref is valid
@@ -266,12 +241,12 @@
     // NOTE: When rewriting below expression as `result_from(ret).map(|_| unsafe { ... })`, and the
     // caller ignores the return value, execution of the contract becomes unstable and ultimately
     // leads to `Unreachable` error.
-    result_from(ret)?;
+    error::result_from(ret)?;
     Ok(unsafe { bytes_written.assume_init() })
 }
 
 pub(crate) fn read_host_buffer(size: usize) -> Result<Vec<u8>, Error> {
-    let bytes_ptr = alloc_bytes(size);
+    let bytes_ptr = contract_api::alloc_bytes(size);
     let mut dest: Vec<u8> = unsafe { Vec::from_raw_parts(bytes_ptr, size, size) };
     read_host_buffer_into(&mut dest)?;
     Ok(dest)
