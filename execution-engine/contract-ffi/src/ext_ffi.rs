extern "C" {
<<<<<<< HEAD
    pub fn read_value(key_ptr: *const u8, key_size: usize) -> i64;
    pub fn read_value_local(key_ptr: *const u8, key_size: usize) -> i64;
    pub fn get_read(value_ptr: *mut u8); //can only be called after `read_value` or `read_value_local`
=======
    pub fn read_value(key_ptr: *const u8, key_size: usize, output_size: *mut usize) -> i32;
    pub fn read_value_local(key_ptr: *const u8, key_size: usize, output_size: *mut usize) -> i32;
>>>>>>> a0e33d5c
    pub fn write(key_ptr: *const u8, key_size: usize, value_ptr: *const u8, value_size: usize);
    pub fn write_local(
        key_ptr: *const u8,
        key_size: usize,
        value_ptr: *const u8,
        value_size: usize,
    );
    pub fn add(key_ptr: *const u8, key_size: usize, value_ptr: *const u8, value_size: usize);
    pub fn new_uref(key_ptr: *mut u8, value_ptr: *const u8, value_size: usize);
    pub fn store_function(
        function_name_ptr: *const u8,
        function_name_size: usize,
        named_keys_ptr: *const u8,
        named_keys_size: usize,
        uref_addr_ptr: *const u8,
    );
    pub fn store_function_at_hash(
        function_name_ptr: *const u8,
        function_name_size: usize,
        named_keys_ptr: *const u8,
        named_keys_size: usize,
        hash_ptr: *const u8,
    );
<<<<<<< HEAD
    pub fn load_named_keys() -> usize;
    // Can only be called after `load_named_keys`.
    pub fn list_named_keys(dest_ptr: *mut u8);
=======
    pub fn load_named_keys(total_keys: *mut usize, result_size: *mut usize) -> i32;
>>>>>>> a0e33d5c
    pub fn load_arg(i: u32) -> isize;
    pub fn get_arg(index: usize, dest_ptr: *mut u8, dest_size: usize) -> i32;
    pub fn get_arg_size(index: usize, dest_size: *mut usize) -> i32;
    pub fn ret(
        value_ptr: *const u8,
        value_size: usize,
        // extra urefs known by the current contract to make available to the caller
        extra_urefs_ptr: *const u8,
        extra_urefs_size: usize,
    ) -> !;
    pub fn call_contract(
        key_ptr: *const u8,
        key_size: usize,
        args_ptr: *const u8,
        args_size: usize,
        // extra urefs known by the caller to make available to the callee
        extra_urefs_ptr: *const u8,
        extra_urefs_size: usize,
        result_size: *mut usize,
    ) -> i32;
    pub fn get_call_result(res_ptr: *mut u8); //can only be called after `call_contract`
    pub fn get_key(
        name_ptr: *const u8,
        name_size: usize,
        output_ptr: *mut u8,
        output_size: usize,
        bytes_written_ptr: *mut usize,
    ) -> i32;
    pub fn has_key(name_ptr: *const u8, name_size: usize) -> i32;
    pub fn put_key(name_ptr: *const u8, name_size: usize, key_ptr: *const u8, key_size: usize);
    pub fn revert(status: u32) -> !;
    pub fn is_valid_uref(uref_ptr: *const u8, uref_size: usize) -> i32;
    pub fn add_associated_key(public_key_ptr: *const u8, weight: i32) -> i32;
    pub fn remove_associated_key(public_key_ptr: *const u8) -> i32;
    pub fn update_associated_key(public_key_ptr: *const u8, weight: i32) -> i32;
    pub fn set_action_threshold(permission_level: u32, threshold: i32) -> i32;
    pub fn remove_key(name_ptr: *const u8, name_size: usize);
    pub fn get_caller(dest_ptr: *const u8);
    pub fn create_purse(purse_id_ptr: *const u8, purse_id_size: usize) -> i32;
    pub fn transfer_to_account(
        target_ptr: *const u8,
        target_size: usize,
        amount_ptr: *const u8,
        amount_size: usize,
    ) -> i32;
    pub fn get_blocktime(dest_ptr: *const u8);
    pub fn transfer_from_purse_to_account(
        source_ptr: *const u8,
        source_size: usize,
        target_ptr: *const u8,
        target_size: usize,
        amount_ptr: *const u8,
        amount_size: usize,
    ) -> i32;
    pub fn transfer_from_purse_to_purse(
        source_ptr: *const u8,
        source_size: usize,
        target_ptr: *const u8,
        target_size: usize,
        amount_ptr: *const u8,
        amount_size: usize,
    ) -> i32;
    pub fn get_balance(
        purse_id_ptr: *const u8,
        purse_id_size: usize,
        result_size: *mut usize,
    ) -> i32;
    pub fn get_phase(dest_ptr: *mut u8);
    pub fn upgrade_contract_at_uref(
        name_ptr: *const u8,
        name_size: usize,
        key_ptr: *const u8,
        key_size: usize,
    ) -> i32;
    pub fn get_system_contract(
        system_contract_index: u32,
        dest_ptr: *mut u8,
        dest_size: usize,
    ) -> i32;
    pub fn get_main_purse(dest_ptr: *mut u8);
    pub fn read_host_buffer(dest_ptr: *mut u8, dest_size: usize, bytes_written: *mut usize) -> i32;

}<|MERGE_RESOLUTION|>--- conflicted
+++ resolved
@@ -1,12 +1,6 @@
 extern "C" {
-<<<<<<< HEAD
-    pub fn read_value(key_ptr: *const u8, key_size: usize) -> i64;
-    pub fn read_value_local(key_ptr: *const u8, key_size: usize) -> i64;
-    pub fn get_read(value_ptr: *mut u8); //can only be called after `read_value` or `read_value_local`
-=======
     pub fn read_value(key_ptr: *const u8, key_size: usize, output_size: *mut usize) -> i32;
     pub fn read_value_local(key_ptr: *const u8, key_size: usize, output_size: *mut usize) -> i32;
->>>>>>> a0e33d5c
     pub fn write(key_ptr: *const u8, key_size: usize, value_ptr: *const u8, value_size: usize);
     pub fn write_local(
         key_ptr: *const u8,
@@ -30,13 +24,7 @@
         named_keys_size: usize,
         hash_ptr: *const u8,
     );
-<<<<<<< HEAD
-    pub fn load_named_keys() -> usize;
-    // Can only be called after `load_named_keys`.
-    pub fn list_named_keys(dest_ptr: *mut u8);
-=======
     pub fn load_named_keys(total_keys: *mut usize, result_size: *mut usize) -> i32;
->>>>>>> a0e33d5c
     pub fn load_arg(i: u32) -> isize;
     pub fn get_arg(index: usize, dest_ptr: *mut u8, dest_size: usize) -> i32;
     pub fn get_arg_size(index: usize, dest_size: *mut usize) -> i32;
