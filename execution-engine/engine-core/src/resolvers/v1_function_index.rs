use std::convert::TryFrom;

use num_derive::{FromPrimitive, ToPrimitive};
use num_traits::{FromPrimitive, ToPrimitive};

#[derive(Debug, PartialEq, FromPrimitive, ToPrimitive, Clone, Copy)]
#[repr(usize)]
pub enum FunctionIndex {
    WriteFuncIndex,
    WriteLocalFuncIndex,
    ReadFuncIndex,
    ReadLocalFuncIndex,
    AddFuncIndex,
    AddLocalFuncIndex,
    NewFuncIndex,
    RetFuncIndex,
    CallContractFuncIndex,
    GetArgFuncIndex,
    GetKeyFuncIndex,
    GasFuncIndex,
    HasKeyFuncIndex,
    PutKeyFuncIndex,
    StoreFnIndex,
    StoreFnAtHashIndex,
    IsValidURefFnIndex,
    RevertFuncIndex,
    AddAssociatedKeyFuncIndex,
    RemoveAssociatedKeyFuncIndex,
    UpdateAssociatedKeyFuncIndex,
    SetActionThresholdFuncIndex,
    LoadNamedKeysFuncIndex,
    RemoveKeyFuncIndex,
    GetCallerIndex,
    GetBlocktimeIndex,
    CreatePurseIndex,
    TransferToAccountIndex,
    TransferFromPurseToAccountIndex,
    TransferFromPurseToPurseIndex,
    GetBalanceIndex,
    GetPhaseIndex,
    UpgradeContractAtURefIndex,
    GetSystemContractIndex,
    GetMainPurseIndex,
    GetArgSizeFuncIndex,
    ReadHostBufferIndex,
<<<<<<< HEAD
    CreateContractAtHash,
    AddContractVersion,
    RemoveContractVersion,
    CallVersionedContract,
    CreateContractUserGroup,
=======
    #[cfg(feature = "test-support")]
    PrintIndex,
>>>>>>> 9c5713ad
}

impl Into<usize> for FunctionIndex {
    fn into(self) -> usize {
        // NOTE: This can't fail as `FunctionIndex` is represented by usize,
        // so this serves mostly as a syntax sugar.
        self.to_usize().unwrap()
    }
}

impl TryFrom<usize> for FunctionIndex {
    type Error = &'static str;
    fn try_from(value: usize) -> Result<Self, Self::Error> {
        FromPrimitive::from_usize(value).ok_or("Invalid function index")
    }
}

#[cfg(test)]
mod tests {
    use super::FunctionIndex;
    use std::convert::TryFrom;

    #[test]
    fn primitive_to_enum() {
        FunctionIndex::try_from(19).expect("Unable to create enum from number");
    }

    #[test]
    fn enum_to_primitive() {
        let element = FunctionIndex::UpdateAssociatedKeyFuncIndex;
        let _primitive: usize = element.into();
    }

    #[test]
    fn invalid_index() {
        assert!(FunctionIndex::try_from(123_456_789usize).is_err());
    }
}<|MERGE_RESOLUTION|>--- conflicted
+++ resolved
@@ -43,16 +43,13 @@
     GetMainPurseIndex,
     GetArgSizeFuncIndex,
     ReadHostBufferIndex,
-<<<<<<< HEAD
     CreateContractAtHash,
     AddContractVersion,
     RemoveContractVersion,
     CallVersionedContract,
     CreateContractUserGroup,
-=======
     #[cfg(feature = "test-support")]
     PrintIndex,
->>>>>>> 9c5713ad
 }
 
 impl Into<usize> for FunctionIndex {
