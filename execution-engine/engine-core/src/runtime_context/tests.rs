use std::{
    cell::RefCell,
    collections::{BTreeSet, HashMap, HashSet},
    iter::{self, FromIterator},
    rc::Rc,
};

use rand::RngCore;

use engine_shared::{
    account::{Account, AssociatedKeys},
    additive_map::AdditiveMap,
    gas::Gas,
    newtypes::CorrelationId,
    stored_value::StoredValue,
    transform::Transform,
};
use engine_storage::global_state::{
    in_memory::{InMemoryGlobalState, InMemoryGlobalStateView},
    CommitResult, StateProvider,
};
use types::{
    account::{
        AccountHash, ActionType, AddKeyFailure, RemoveKeyFailure, SetThresholdFailure, Weight,
    },
    contracts::NamedKeys,
    AccessRights, BlockTime, CLValue, Contract, EntryPointType, EntryPoints, Key, Phase,
    ProtocolVersion, RuntimeArgs, URef, KEY_HASH_LENGTH,
};

use super::{Address, Error, RuntimeContext};
use crate::{
    execution::AddressGenerator, runtime::extract_access_rights_from_keys,
    tracking_copy::TrackingCopy,
};

const DEPLOY_HASH: [u8; 32] = [1u8; 32];
const PHASE: Phase = Phase::Session;

fn mock_tracking_copy(
    init_key: Key,
    init_account: Account,
) -> TrackingCopy<InMemoryGlobalStateView> {
    let correlation_id = CorrelationId::new();
    let hist = InMemoryGlobalState::empty().unwrap();
    let root_hash = hist.empty_root_hash;
    let transform = Transform::Write(StoredValue::Account(init_account));

    let mut m = AdditiveMap::new();
    m.insert(init_key, transform);
    let commit_result = hist
        .commit(correlation_id, root_hash, m)
        .expect("Creation of mocked account should be a success.");

    let new_hash = match commit_result {
        CommitResult::Success { state_root, .. } => state_root,
        other => panic!("Commiting changes to test History failed: {:?}.", other),
    };

    let reader = hist
        .checkout(new_hash)
        .expect("Checkout should not throw errors.")
        .expect("Root hash should exist.");

    TrackingCopy::new(reader)
}

fn mock_account_with_purse(account_hash: AccountHash, purse: [u8; 32]) -> (Key, Account) {
    let associated_keys = AssociatedKeys::new(account_hash, Weight::new(1));
    let account = Account::new(
<<<<<<< HEAD
        account_hash,
        BTreeMap::new(),
=======
        public_key,
        NamedKeys::new(),
>>>>>>> 5327d1a2
        URef::new(purse, AccessRights::READ_ADD_WRITE),
        associated_keys,
        Default::default(),
    );
    let key = Key::Account(account_hash);

    (key, account)
}

fn mock_account(account_hash: AccountHash) -> (Key, Account) {
    mock_account_with_purse(account_hash, [0; 32])
}

// create random account key.
fn random_account_key<G: RngCore>(entropy_source: &mut G) -> Key {
    let mut key = [0u8; 32];
    entropy_source.fill_bytes(&mut key);
    Key::Account(AccountHash::new(key))
}

// create random contract key.
fn random_contract_key<G: RngCore>(entropy_source: &mut G) -> Key {
    let mut key = [0u8; 32];
    entropy_source.fill_bytes(&mut key);
    Key::Hash(key)
}

// Create URef Key.
fn create_uref(address_generator: &mut AddressGenerator, rights: AccessRights) -> Key {
    let address = address_generator.create_address();
    Key::URef(URef::new(address, rights))
}

fn random_hash<G: RngCore>(entropy_source: &mut G) -> Key {
    let mut key = [0u8; KEY_HASH_LENGTH];
    entropy_source.fill_bytes(&mut key);
    Key::Hash(key)
}

fn mock_runtime_context<'a>(
    account: &'a Account,
    base_key: Key,
    named_keys: &'a mut NamedKeys,
    access_rights: HashMap<Address, HashSet<AccessRights>>,
    hash_address_generator: AddressGenerator,
    uref_address_generator: AddressGenerator,
) -> RuntimeContext<'a, InMemoryGlobalStateView> {
    let tracking_copy = mock_tracking_copy(base_key, account.clone());
    RuntimeContext::new(
        Rc::new(RefCell::new(tracking_copy)),
        EntryPointType::Session,
        named_keys,
        access_rights,
<<<<<<< HEAD
        Vec::new(),
        BTreeSet::from_iter(vec![AccountHash::new([0; 32])]),
=======
        RuntimeArgs::new(),
        BTreeSet::from_iter(vec![PublicKey::ed25519_from([0; 32])]),
>>>>>>> 5327d1a2
        &account,
        base_key,
        BlockTime::new(0),
        [1u8; 32],
        Gas::default(),
        Gas::default(),
        Rc::new(RefCell::new(hash_address_generator)),
        Rc::new(RefCell::new(uref_address_generator)),
        ProtocolVersion::V1_0_0,
        CorrelationId::new(),
        Phase::Session,
        Default::default(),
    )
}

#[allow(clippy::assertions_on_constants)]
fn assert_forged_reference<T>(result: Result<T, Error>) {
    match result {
        Err(Error::ForgedReference(_)) => assert!(true),
        _ => panic!("Error. Test should have failed with ForgedReference error but didn't."),
    }
}

#[allow(clippy::assertions_on_constants)]
fn assert_invalid_access<T: std::fmt::Debug>(result: Result<T, Error>, expecting: AccessRights) {
    match result {
        Err(Error::InvalidAccess { required }) if required == expecting => assert!(true),
        other => panic!(
            "Error. Test should have failed with InvalidAccess error but didn't: {:?}.",
            other
        ),
    }
}

fn test<T, F>(access_rights: HashMap<Address, HashSet<AccessRights>>, query: F) -> Result<T, Error>
where
    F: FnOnce(RuntimeContext<InMemoryGlobalStateView>) -> Result<T, Error>,
{
<<<<<<< HEAD
    let base_acc_addr = [0u8; 32];
    let base_acc = AccountHash::new(base_acc_addr);
=======
>>>>>>> 5327d1a2
    let deploy_hash = [1u8; 32];
    let (base_key, account) = mock_account(PublicKey::ed25519_from([0u8; 32]));

    let mut named_keys = NamedKeys::new();
    let uref_address_generator = AddressGenerator::new(&deploy_hash, Phase::Session);
    let hash_address_generator = AddressGenerator::new(&deploy_hash, Phase::Session);
    let runtime_context = mock_runtime_context(
        &account,
        base_key,
        &mut named_keys,
        access_rights,
        hash_address_generator,
        uref_address_generator,
    );
    query(runtime_context)
}

#[test]
fn use_uref_valid() {
    // Test fixture
    let mut rng = AddressGenerator::new(&DEPLOY_HASH, PHASE);
    let uref = create_uref(&mut rng, AccessRights::READ_WRITE);
    let access_rights = extract_access_rights_from_keys(vec![uref]);
    // Use uref as the key to perform an action on the global state.
    // This should succeed because the uref is valid.
    let value = StoredValue::CLValue(CLValue::from_t(43_i32).unwrap());
    let query_result = test(access_rights, |mut rc| rc.write_gs(uref, value));
    query_result.expect("writing using valid uref should succeed");
}

#[test]
fn use_uref_forged() {
    // Test fixture
    let mut rng = AddressGenerator::new(&DEPLOY_HASH, PHASE);
    let uref = create_uref(&mut rng, AccessRights::READ_WRITE);
    let access_rights = HashMap::new();
    let value = StoredValue::CLValue(CLValue::from_t(43_i32).unwrap());
    let query_result = test(access_rights, |mut rc| rc.write_gs(uref, value));

    assert_forged_reference(query_result);
}

#[test]
fn account_key_not_writeable() {
    let mut rng = rand::thread_rng();
    let acc_key = random_account_key(&mut rng);
    let query_result = test(HashMap::new(), |mut rc| {
        rc.write_gs(
            acc_key,
            StoredValue::CLValue(CLValue::from_t(1_i32).unwrap()),
        )
    });
    assert_invalid_access(query_result, AccessRights::WRITE);
}

#[test]
fn account_key_readable_valid() {
    // Account key is readable if it is a "base" key - current context of the
    // execution.
    let query_result = test(HashMap::new(), |mut rc| {
        let base_key = rc.base_key();

        let result = rc
            .read_gs(&base_key)
            .expect("Account key is readable.")
            .expect("Account is found in GS.");

        assert_eq!(result, StoredValue::Account(rc.account().clone()));
        Ok(())
    });

    assert!(query_result.is_ok());
}

#[test]
fn account_key_readable_invalid() {
    // Account key is NOT readable if it is different than the "base" key.
    let mut rng = rand::thread_rng();
    let other_acc_key = random_account_key(&mut rng);

    let query_result = test(HashMap::new(), |mut rc| rc.read_gs(&other_acc_key));

    assert_invalid_access(query_result, AccessRights::READ);
}

#[test]
fn account_key_addable_valid() {
    // Account key is addable if it is a "base" key - current context of the
    // execution.
    let mut rng = AddressGenerator::new(&DEPLOY_HASH, PHASE);
    let uref = create_uref(&mut rng, AccessRights::READ);
    let access_rights = extract_access_rights_from_keys(vec![uref]);
    let query_result = test(access_rights, |mut rc| {
        let base_key = rc.base_key();
        let uref_name = "NewURef".to_owned();
        let named_key = StoredValue::CLValue(CLValue::from_t((uref_name.clone(), uref)).unwrap());

        rc.add_gs(base_key, named_key).expect("Adding should work.");

        let named_key_transform = Transform::AddKeys(iter::once((uref_name, uref)).collect());

        assert_eq!(
            *rc.effect().transforms.get(&base_key).unwrap(),
            named_key_transform
        );

        Ok(())
    });

    assert!(query_result.is_ok());
}

#[test]
fn account_key_addable_invalid() {
    // Account key is NOT addable if it is a "base" key - current context of the
    // execution.
    let mut rng = rand::thread_rng();
    let other_acc_key = random_account_key(&mut rng);

    let query_result = test(HashMap::new(), |mut rc| {
        rc.add_gs(
            other_acc_key,
            StoredValue::CLValue(CLValue::from_t(1_i32).unwrap()),
        )
    });

    assert_invalid_access(query_result, AccessRights::ADD);
}

#[test]
fn contract_key_readable_valid() {
    // Account key is readable if it is a "base" key - current context of the
    // execution.
    let mut rng = rand::thread_rng();
    let contract_key = random_contract_key(&mut rng);
    let query_result = test(HashMap::new(), |mut rc| rc.read_gs(&contract_key));

    assert!(query_result.is_ok());
}

#[test]
fn contract_key_not_writeable() {
    // Account key is readable if it is a "base" key - current context of the
    // execution.
    let mut rng = rand::thread_rng();
    let contract_key = random_contract_key(&mut rng);
    let query_result = test(HashMap::new(), |mut rc| {
        rc.write_gs(
            contract_key,
            StoredValue::CLValue(CLValue::from_t(1_i32).unwrap()),
        )
    });

    assert_invalid_access(query_result, AccessRights::WRITE);
}

#[test]
fn contract_key_addable_valid() {
<<<<<<< HEAD
    // Contract key is addable if it is a "base" key - current context of the
    // execution.
    let base_acc_addr = [0u8; 32];
    let base_acc = AccountHash::new(base_acc_addr);
    let (account_key, account) = mock_account(base_acc);
    let mut address_generator = AddressGenerator::new(&DEPLOY_HASH, PHASE);
=======
    // Contract key is addable if it is a "base" key - current context of the execution.
    let public_key = PublicKey::ed25519_from([0u8; 32]);
    let (account_key, account) = mock_account(public_key);
    let authorization_keys = BTreeSet::from_iter(vec![public_key]);
    let hash_address_generator = AddressGenerator::new(&DEPLOY_HASH, PHASE);
    let mut uref_address_generator = AddressGenerator::new(&DEPLOY_HASH, PHASE);

>>>>>>> 5327d1a2
    let mut rng = rand::thread_rng();
    let contract_key = random_contract_key(&mut rng);
    let contract = StoredValue::Contract(Contract::default());

    let tracking_copy = Rc::new(RefCell::new(mock_tracking_copy(
        account_key,
        account.clone(),
    )));
    tracking_copy.borrow_mut().write(contract_key, contract);

    let mut named_keys = NamedKeys::new();
    let uref = create_uref(&mut uref_address_generator, AccessRights::WRITE);
    let uref_name = "NewURef".to_owned();
    let named_uref_tuple =
        StoredValue::CLValue(CLValue::from_t((uref_name.clone(), uref)).unwrap());

    let access_rights = extract_access_rights_from_keys(vec![uref]);

    let mut runtime_context = RuntimeContext::new(
        Rc::clone(&tracking_copy),
        EntryPointType::Session,
        &mut named_keys,
        access_rights,
<<<<<<< HEAD
        Vec::new(),
        BTreeSet::from_iter(vec![AccountHash::new(base_acc_addr)]),
=======
        RuntimeArgs::new(),
        authorization_keys,
>>>>>>> 5327d1a2
        &account,
        contract_key,
        BlockTime::new(0),
        DEPLOY_HASH,
        Gas::default(),
        Gas::default(),
        Rc::new(RefCell::new(hash_address_generator)),
        Rc::new(RefCell::new(uref_address_generator)),
        ProtocolVersion::V1_0_0,
        CorrelationId::new(),
        PHASE,
        Default::default(),
    );

    runtime_context
        .add_gs(contract_key, named_uref_tuple)
        .expect("Adding should work.");

    let updated_contract = StoredValue::Contract(Contract::new(
        [0u8; 32],
        [0u8; 32],
        iter::once((uref_name, uref)).collect(),
        EntryPoints::default(),
        ProtocolVersion::V1_0_0,
    ));

    assert_eq!(
        *tracking_copy
            .borrow()
            .effect()
            .transforms
            .get(&contract_key)
            .unwrap(),
        Transform::Write(updated_contract)
    );
}

#[test]
fn contract_key_addable_invalid() {
<<<<<<< HEAD
    // Contract key is addable if it is a "base" key - current context of the
    // execution.
    let base_acc_addr = [0u8; 32];
    let base_acc = AccountHash::new(base_acc_addr);
    let (account_key, account) = mock_account(base_acc);
    let mut address_generator = AddressGenerator::new(&DEPLOY_HASH, PHASE);
=======
    let public_key = PublicKey::ed25519_from([0u8; 32]);
    let (account_key, account) = mock_account(public_key);
    let authorization_keys = BTreeSet::from_iter(vec![public_key]);
    let hash_address_generator = AddressGenerator::new(&DEPLOY_HASH, PHASE);
    let mut uref_address_generator = AddressGenerator::new(&DEPLOY_HASH, PHASE);
>>>>>>> 5327d1a2
    let mut rng = rand::thread_rng();
    let contract_key = random_contract_key(&mut rng);

    let other_contract_key = random_contract_key(&mut rng);
    let contract = StoredValue::Contract(Contract::default());
    let tracking_copy = Rc::new(RefCell::new(mock_tracking_copy(
        account_key,
        account.clone(),
    )));

    tracking_copy.borrow_mut().write(contract_key, contract);

    let mut named_keys = NamedKeys::new();

    let uref = create_uref(&mut uref_address_generator, AccessRights::WRITE);
    let uref_name = "NewURef".to_owned();
    let named_uref_tuple = StoredValue::CLValue(CLValue::from_t((uref_name, uref)).unwrap());

    let access_rights = extract_access_rights_from_keys(vec![uref]);
    let mut runtime_context = RuntimeContext::new(
        Rc::clone(&tracking_copy),
        EntryPointType::Session,
        &mut named_keys,
        access_rights,
<<<<<<< HEAD
        Vec::new(),
        BTreeSet::from_iter(vec![AccountHash::new(base_acc_addr)]),
=======
        RuntimeArgs::new(),
        authorization_keys,
>>>>>>> 5327d1a2
        &account,
        other_contract_key,
        BlockTime::new(0),
        DEPLOY_HASH,
        Gas::default(),
        Gas::default(),
        Rc::new(RefCell::new(hash_address_generator)),
        Rc::new(RefCell::new(uref_address_generator)),
        ProtocolVersion::V1_0_0,
        CorrelationId::new(),
        PHASE,
        Default::default(),
    );

    let result = runtime_context.add_gs(contract_key, named_uref_tuple);

    assert_invalid_access(result, AccessRights::ADD);
}

#[test]
fn uref_key_readable_valid() {
    let mut rng = AddressGenerator::new(&DEPLOY_HASH, PHASE);
    let uref_key = create_uref(&mut rng, AccessRights::READ);
    let access_rights = extract_access_rights_from_keys(vec![uref_key]);
    let query_result = test(access_rights, |mut rc| rc.read_gs(&uref_key));
    assert!(query_result.is_ok());
}

#[test]
fn uref_key_readable_invalid() {
    let mut rng = AddressGenerator::new(&DEPLOY_HASH, PHASE);
    let uref_key = create_uref(&mut rng, AccessRights::WRITE);
    let access_rights = extract_access_rights_from_keys(vec![uref_key]);
    let query_result = test(access_rights, |mut rc| rc.read_gs(&uref_key));
    assert_invalid_access(query_result, AccessRights::READ);
}

#[test]
fn uref_key_writeable_valid() {
    let mut rng = AddressGenerator::new(&DEPLOY_HASH, PHASE);
    let uref_key = create_uref(&mut rng, AccessRights::WRITE);
    let access_rights = extract_access_rights_from_keys(vec![uref_key]);
    let query_result = test(access_rights, |mut rc| {
        rc.write_gs(
            uref_key,
            StoredValue::CLValue(CLValue::from_t(1_i32).unwrap()),
        )
    });
    assert!(query_result.is_ok());
}

#[test]
fn uref_key_writeable_invalid() {
    let mut rng = AddressGenerator::new(&DEPLOY_HASH, PHASE);
    let uref_key = create_uref(&mut rng, AccessRights::READ);
    let access_rights = extract_access_rights_from_keys(vec![uref_key]);
    let query_result = test(access_rights, |mut rc| {
        rc.write_gs(
            uref_key,
            StoredValue::CLValue(CLValue::from_t(1_i32).unwrap()),
        )
    });
    assert_invalid_access(query_result, AccessRights::WRITE);
}

#[test]
fn uref_key_addable_valid() {
    let mut rng = AddressGenerator::new(&DEPLOY_HASH, PHASE);
    let uref_key = create_uref(&mut rng, AccessRights::ADD_WRITE);
    let access_rights = extract_access_rights_from_keys(vec![uref_key]);
    let query_result = test(access_rights, |mut rc| {
        rc.write_gs(
            uref_key,
            StoredValue::CLValue(CLValue::from_t(10_i32).unwrap()),
        )
        .expect("Writing to the GlobalState should work.");
        rc.add_gs(
            uref_key,
            StoredValue::CLValue(CLValue::from_t(1_i32).unwrap()),
        )
    });
    assert!(query_result.is_ok());
}

#[test]
fn uref_key_addable_invalid() {
    let mut rng = AddressGenerator::new(&DEPLOY_HASH, PHASE);
    let uref_key = create_uref(&mut rng, AccessRights::WRITE);
    let access_rights = extract_access_rights_from_keys(vec![uref_key]);
    let query_result = test(access_rights, |mut rc| {
        rc.add_gs(
            uref_key,
            StoredValue::CLValue(CLValue::from_t(1_i32).unwrap()),
        )
    });
    assert_invalid_access(query_result, AccessRights::ADD);
}

#[test]
fn hash_key_readable() {
    // values under hash's are universally readable
    let query = |runtime_context: RuntimeContext<InMemoryGlobalStateView>| {
        let mut rng = rand::thread_rng();
        let key = random_hash(&mut rng);
        runtime_context.validate_readable(&key)
    };
    let query_result = test(HashMap::new(), query);
    assert!(query_result.is_ok())
}

#[test]
fn hash_key_writeable() {
    // values under hash's are immutable
    let query = |runtime_context: RuntimeContext<InMemoryGlobalStateView>| {
        let mut rng = rand::thread_rng();
        let key = random_hash(&mut rng);
        runtime_context.validate_writeable(&key)
    };
    let query_result = test(HashMap::new(), query);
    assert!(query_result.is_err())
}

#[test]
fn hash_key_addable_invalid() {
    // values under hashes are immutable
    let query = |runtime_context: RuntimeContext<InMemoryGlobalStateView>| {
        let mut rng = rand::thread_rng();
        let key = random_hash(&mut rng);
        runtime_context.validate_addable(&key)
    };
    let query_result = test(HashMap::new(), query);
    assert!(query_result.is_err())
}

#[test]
fn manage_associated_keys() {
    // Testing a valid case only - successfuly added a key, and successfuly removed,
    // making sure `account_dirty` mutated
    let access_rights = HashMap::new();
    let query = |mut runtime_context: RuntimeContext<InMemoryGlobalStateView>| {
        let account_hash = AccountHash::new([42; 32]);
        let weight = Weight::new(155);

        // Add a key (this doesn't check for all invariants as `add_key`
        // is already tested in different place)
        runtime_context
            .add_associated_key(account_hash, weight)
            .expect("Unable to add key");

        let effect = runtime_context.effect();
        let transform = effect.transforms.get(&runtime_context.base_key()).unwrap();
        let account = match transform {
            Transform::Write(StoredValue::Account(account)) => account,
            _ => panic!("Invalid transform operation found"),
        };
        account
            .get_associated_key_weight(account_hash)
            .expect("Account hash wasn't added to associated keys");

        let new_weight = Weight::new(100);
        runtime_context
            .update_associated_key(account_hash, new_weight)
            .expect("Unable to update key");

        let effect = runtime_context.effect();
        let transform = effect.transforms.get(&runtime_context.base_key()).unwrap();
        let account = match transform {
            Transform::Write(StoredValue::Account(account)) => account,
            _ => panic!("Invalid transform operation found"),
        };
        let value = account
            .get_associated_key_weight(account_hash)
            .expect("Account hash wasn't added to associated keys");

        assert_eq!(value, &new_weight, "value was not updated");

        // Remove a key that was already added
        runtime_context
            .remove_associated_key(account_hash)
            .expect("Unable to remove key");

        // Verify
        let effect = runtime_context.effect();
        let transform = effect.transforms.get(&runtime_context.base_key()).unwrap();
        let account = match transform {
            Transform::Write(StoredValue::Account(account)) => account,
            _ => panic!("Invalid transform operation found"),
        };

        assert!(account.get_associated_key_weight(account_hash).is_none());

        // Remove a key that was already removed
        runtime_context
            .remove_associated_key(account_hash)
            .expect_err("A non existing key was unexpectedly removed again");

        Ok(())
    };
    let _ = test(access_rights, query);
}

#[test]
fn action_thresholds_management() {
    // Testing a valid case only - successfuly added a key, and successfuly removed,
    // making sure `account_dirty` mutated
    let access_rights = HashMap::new();
    let query = |mut runtime_context: RuntimeContext<InMemoryGlobalStateView>| {
        runtime_context
            .add_associated_key(AccountHash::new([42; 32]), Weight::new(254))
            .expect("Unable to add associated key with maximum weight");
        runtime_context
            .set_action_threshold(ActionType::KeyManagement, Weight::new(253))
            .expect("Unable to set action threshold KeyManagement");
        runtime_context
            .set_action_threshold(ActionType::Deployment, Weight::new(252))
            .expect("Unable to set action threshold Deployment");

        let effect = runtime_context.effect();
        let transform = effect.transforms.get(&runtime_context.base_key()).unwrap();
        let mutated_account = match transform {
            Transform::Write(StoredValue::Account(account)) => account,
            _ => panic!("Invalid transform operation found"),
        };

        assert_eq!(
            mutated_account.action_thresholds().deployment(),
            &Weight::new(252)
        );
        assert_eq!(
            mutated_account.action_thresholds().key_management(),
            &Weight::new(253)
        );

        runtime_context
            .set_action_threshold(ActionType::Deployment, Weight::new(255))
            .expect_err("Shouldn't be able to set deployment threshold higher than key management");

        Ok(())
    };
    let _ = test(access_rights, query);
}

#[test]
fn should_verify_ownership_before_adding_key() {
    // Testing a valid case only - successfuly added a key, and successfuly removed,
    // making sure `account_dirty` mutated
    let access_rights = HashMap::new();
    let query = |mut runtime_context: RuntimeContext<InMemoryGlobalStateView>| {
        // Overwrites a `base_key` to a different one before doing any operation as
        // account `[0; 32]`
        runtime_context.base_key = Key::Hash([1; 32]);

        let err = runtime_context
            .add_associated_key(AccountHash::new([84; 32]), Weight::new(123))
            .expect_err("This operation should return error");

        match err {
            Error::AddKeyFailure(AddKeyFailure::PermissionDenied) => {}
            e => panic!("Invalid error variant: {:?}", e),
        }

        Ok(())
    };
    let _ = test(access_rights, query);
}

#[test]
fn should_verify_ownership_before_removing_a_key() {
    // Testing a valid case only - successfuly added a key, and successfuly removed,
    // making sure `account_dirty` mutated
    let access_rights = HashMap::new();
    let query = |mut runtime_context: RuntimeContext<InMemoryGlobalStateView>| {
        // Overwrites a `base_key` to a different one before doing any operation as
        // account `[0; 32]`
        runtime_context.base_key = Key::Hash([1; 32]);

        let err = runtime_context
            .remove_associated_key(AccountHash::new([84; 32]))
            .expect_err("This operation should return error");

        match err {
            Error::RemoveKeyFailure(RemoveKeyFailure::PermissionDenied) => {}
            ref e => panic!("Invalid error variant: {:?}", e),
        }

        Ok(())
    };
    let _ = test(access_rights, query);
}

#[test]
fn should_verify_ownership_before_setting_action_threshold() {
    // Testing a valid case only - successfuly added a key, and successfuly removed,
    // making sure `account_dirty` mutated
    let access_rights = HashMap::new();
    let query = |mut runtime_context: RuntimeContext<InMemoryGlobalStateView>| {
        // Overwrites a `base_key` to a different one before doing any operation as
        // account `[0; 32]`
        runtime_context.base_key = Key::Hash([1; 32]);

        let err = runtime_context
            .set_action_threshold(ActionType::Deployment, Weight::new(123))
            .expect_err("This operation should return error");

        match err {
            Error::SetThresholdFailure(SetThresholdFailure::PermissionDeniedError) => {}
            ref e => panic!("Invalid error variant: {:?}", e),
        }

        Ok(())
    };
    let _ = test(access_rights, query);
}

#[test]
fn can_roundtrip_key_value_pairs() {
    let access_rights = HashMap::new();
    let query = |mut runtime_context: RuntimeContext<InMemoryGlobalStateView>| {
        let mut rng = rand::thread_rng();
        let test_key = random_hash(&mut rng).into_hash().expect("should be hash");
        let test_value = CLValue::from_t("test_value".to_string()).unwrap();

        runtime_context
            .write_ls(&test_key, test_value.clone())
            .expect("should write_ls");

        let result = runtime_context.read_ls(&test_key).expect("should read_ls");

        Ok(result == Some(test_value))
    };
    let query_result = test(access_rights, query).expect("should be ok");
    assert!(query_result)
}

#[test]
fn remove_uref_works() {
    // Test that `remove_uref` removes Key from both ephemeral representation
    // which is one of the current RuntimeContext, and also puts that change
    // into the `TrackingCopy` so that it's later committed to the GlobalState.

<<<<<<< HEAD
    let named_keys = HashMap::new();
    let base_acc_addr = [0u8; 32];
    let base_acc = AccountHash::new(base_acc_addr);
=======
    let access_rights = HashMap::new();
>>>>>>> 5327d1a2
    let deploy_hash = [1u8; 32];
    let (base_key, account) = mock_account(PublicKey::ed25519_from([0u8; 32]));
    let hash_address_generator = AddressGenerator::new(&deploy_hash, Phase::Session);
    let mut uref_address_generator = AddressGenerator::new(&deploy_hash, Phase::Session);
    let uref_name = "Foo".to_owned();
    let uref_key = create_uref(&mut uref_address_generator, AccessRights::READ);
    let mut named_keys = iter::once((uref_name.clone(), uref_key)).collect();
    let mut runtime_context = mock_runtime_context(
        &account,
        base_key,
        &mut named_keys,
        access_rights,
        hash_address_generator,
        uref_address_generator,
    );

    assert!(runtime_context.named_keys_contains_key(&uref_name));
    assert!(runtime_context.remove_key(&uref_name).is_ok());
    assert!(runtime_context.validate_key(&uref_key).is_err());
    assert!(!runtime_context.named_keys_contains_key(&uref_name));
    let effects = runtime_context.effect();
    let transform = effects.transforms.get(&base_key).unwrap();
    let account = match transform {
        Transform::Write(StoredValue::Account(account)) => account,
        _ => panic!("Invalid transform operation found"),
    };
    assert!(!account.named_keys().contains_key(&uref_name));
}

#[test]
fn validate_valid_purse_of_an_account() {
    // Tests that URef which matches a purse of a given context gets validated
    let mock_purse = [42u8; 32];
<<<<<<< HEAD
    let named_keys = HashMap::new();
    let base_acc_addr = [0u8; 32];
    let base_acc = AccountHash::new(base_acc_addr);
=======
    let access_rights = HashMap::new();
>>>>>>> 5327d1a2
    let deploy_hash = [1u8; 32];
    let (base_key, account) =
        mock_account_with_purse(PublicKey::ed25519_from([0u8; 32]), mock_purse);
    let mut named_keys = NamedKeys::new();
    let hash_address_generator = AddressGenerator::new(&deploy_hash, Phase::Session);
    let uref_address_generator = AddressGenerator::new(&deploy_hash, Phase::Session);
    let runtime_context = mock_runtime_context(
        &account,
        base_key,
        &mut named_keys,
        access_rights,
        hash_address_generator,
        uref_address_generator,
    );

    // URef that has the same id as purse of an account gets validated
    // successfully.
    let purse = URef::new(mock_purse, AccessRights::READ_ADD_WRITE);
    assert!(runtime_context.validate_uref(&purse).is_ok());

    // URef that has the same id as purse of an account gets validated
    // successfully as the passed purse has only subset of the privileges
    let purse = URef::new(mock_purse, AccessRights::READ);
    assert!(runtime_context.validate_uref(&purse).is_ok());
    let purse = URef::new(mock_purse, AccessRights::ADD);
    assert!(runtime_context.validate_uref(&purse).is_ok());
    let purse = URef::new(mock_purse, AccessRights::WRITE);
    assert!(runtime_context.validate_uref(&purse).is_ok());

    // Purse ID that doesn't match account's purse should fail as it's also not
    // in known urefs.
    let purse = URef::new([53; 32], AccessRights::READ_ADD_WRITE);
    assert!(runtime_context.validate_uref(&purse).is_err());
<<<<<<< HEAD
}

#[test]
fn attenuate_uref_for_system_account() {
    let (_key, account) = mock_account(SYSTEM_ACCOUNT_ADDR);
    let system_contract_uref = URef::new([42; 32], AccessRights::READ_ADD);
    let attenuated_uref = attenuate_uref_for_account(&account, system_contract_uref);

    let access_rights = attenuated_uref.access_rights();
    assert_eq!(access_rights, AccessRights::READ_ADD_WRITE);
}

#[test]
fn attenuate_uref_for_user_account() {
    let (_key, account) = mock_account(AccountHash::new([42; 32]));
    let system_contract_uref = URef::new([42; 32], AccessRights::READ_ADD_WRITE);
    let attenuated_uref = attenuate_uref_for_account(&account, system_contract_uref);

    let access_rights = attenuated_uref.access_rights();
    assert_eq!(access_rights, AccessRights::READ);
=======
>>>>>>> 5327d1a2
}<|MERGE_RESOLUTION|>--- conflicted
+++ resolved
@@ -68,13 +68,8 @@
 fn mock_account_with_purse(account_hash: AccountHash, purse: [u8; 32]) -> (Key, Account) {
     let associated_keys = AssociatedKeys::new(account_hash, Weight::new(1));
     let account = Account::new(
-<<<<<<< HEAD
         account_hash,
-        BTreeMap::new(),
-=======
-        public_key,
         NamedKeys::new(),
->>>>>>> 5327d1a2
         URef::new(purse, AccessRights::READ_ADD_WRITE),
         associated_keys,
         Default::default(),
@@ -128,13 +123,8 @@
         EntryPointType::Session,
         named_keys,
         access_rights,
-<<<<<<< HEAD
-        Vec::new(),
+        RuntimeArgs::new(),
         BTreeSet::from_iter(vec![AccountHash::new([0; 32])]),
-=======
-        RuntimeArgs::new(),
-        BTreeSet::from_iter(vec![PublicKey::ed25519_from([0; 32])]),
->>>>>>> 5327d1a2
         &account,
         base_key,
         BlockTime::new(0),
@@ -173,11 +163,6 @@
 where
     F: FnOnce(RuntimeContext<InMemoryGlobalStateView>) -> Result<T, Error>,
 {
-<<<<<<< HEAD
-    let base_acc_addr = [0u8; 32];
-    let base_acc = AccountHash::new(base_acc_addr);
-=======
->>>>>>> 5327d1a2
     let deploy_hash = [1u8; 32];
     let (base_key, account) = mock_account(PublicKey::ed25519_from([0u8; 32]));
 
@@ -336,22 +321,13 @@
 
 #[test]
 fn contract_key_addable_valid() {
-<<<<<<< HEAD
-    // Contract key is addable if it is a "base" key - current context of the
-    // execution.
-    let base_acc_addr = [0u8; 32];
-    let base_acc = AccountHash::new(base_acc_addr);
-    let (account_key, account) = mock_account(base_acc);
-    let mut address_generator = AddressGenerator::new(&DEPLOY_HASH, PHASE);
-=======
     // Contract key is addable if it is a "base" key - current context of the execution.
-    let public_key = PublicKey::ed25519_from([0u8; 32]);
-    let (account_key, account) = mock_account(public_key);
-    let authorization_keys = BTreeSet::from_iter(vec![public_key]);
+    let account_hash = AccountHash::new([0u8; 32]);
+    let (account_key, account) = mock_account(account_hash);
+    let authorization_keys = BTreeSet::from_iter(vec![account_hash]);
     let hash_address_generator = AddressGenerator::new(&DEPLOY_HASH, PHASE);
     let mut uref_address_generator = AddressGenerator::new(&DEPLOY_HASH, PHASE);
 
->>>>>>> 5327d1a2
     let mut rng = rand::thread_rng();
     let contract_key = random_contract_key(&mut rng);
     let contract = StoredValue::Contract(Contract::default());
@@ -375,13 +351,8 @@
         EntryPointType::Session,
         &mut named_keys,
         access_rights,
-<<<<<<< HEAD
-        Vec::new(),
-        BTreeSet::from_iter(vec![AccountHash::new(base_acc_addr)]),
-=======
         RuntimeArgs::new(),
         authorization_keys,
->>>>>>> 5327d1a2
         &account,
         contract_key,
         BlockTime::new(0),
@@ -421,20 +392,11 @@
 
 #[test]
 fn contract_key_addable_invalid() {
-<<<<<<< HEAD
-    // Contract key is addable if it is a "base" key - current context of the
-    // execution.
-    let base_acc_addr = [0u8; 32];
-    let base_acc = AccountHash::new(base_acc_addr);
-    let (account_key, account) = mock_account(base_acc);
-    let mut address_generator = AddressGenerator::new(&DEPLOY_HASH, PHASE);
-=======
-    let public_key = PublicKey::ed25519_from([0u8; 32]);
-    let (account_key, account) = mock_account(public_key);
-    let authorization_keys = BTreeSet::from_iter(vec![public_key]);
+    let account_hash = AccountHash::new([0u8; 32]);
+    let (account_key, account) = mock_account(account_hash);
+    let authorization_keys = BTreeSet::from_iter(vec![account_hash]);
     let hash_address_generator = AddressGenerator::new(&DEPLOY_HASH, PHASE);
     let mut uref_address_generator = AddressGenerator::new(&DEPLOY_HASH, PHASE);
->>>>>>> 5327d1a2
     let mut rng = rand::thread_rng();
     let contract_key = random_contract_key(&mut rng);
 
@@ -459,13 +421,8 @@
         EntryPointType::Session,
         &mut named_keys,
         access_rights,
-<<<<<<< HEAD
-        Vec::new(),
-        BTreeSet::from_iter(vec![AccountHash::new(base_acc_addr)]),
-=======
         RuntimeArgs::new(),
         authorization_keys,
->>>>>>> 5327d1a2
         &account,
         other_contract_key,
         BlockTime::new(0),
@@ -806,13 +763,7 @@
     // which is one of the current RuntimeContext, and also puts that change
     // into the `TrackingCopy` so that it's later committed to the GlobalState.
 
-<<<<<<< HEAD
-    let named_keys = HashMap::new();
-    let base_acc_addr = [0u8; 32];
-    let base_acc = AccountHash::new(base_acc_addr);
-=======
     let access_rights = HashMap::new();
->>>>>>> 5327d1a2
     let deploy_hash = [1u8; 32];
     let (base_key, account) = mock_account(PublicKey::ed25519_from([0u8; 32]));
     let hash_address_generator = AddressGenerator::new(&deploy_hash, Phase::Session);
@@ -846,13 +797,7 @@
 fn validate_valid_purse_of_an_account() {
     // Tests that URef which matches a purse of a given context gets validated
     let mock_purse = [42u8; 32];
-<<<<<<< HEAD
-    let named_keys = HashMap::new();
-    let base_acc_addr = [0u8; 32];
-    let base_acc = AccountHash::new(base_acc_addr);
-=======
     let access_rights = HashMap::new();
->>>>>>> 5327d1a2
     let deploy_hash = [1u8; 32];
     let (base_key, account) =
         mock_account_with_purse(PublicKey::ed25519_from([0u8; 32]), mock_purse);
@@ -886,27 +831,4 @@
     // in known urefs.
     let purse = URef::new([53; 32], AccessRights::READ_ADD_WRITE);
     assert!(runtime_context.validate_uref(&purse).is_err());
-<<<<<<< HEAD
-}
-
-#[test]
-fn attenuate_uref_for_system_account() {
-    let (_key, account) = mock_account(SYSTEM_ACCOUNT_ADDR);
-    let system_contract_uref = URef::new([42; 32], AccessRights::READ_ADD);
-    let attenuated_uref = attenuate_uref_for_account(&account, system_contract_uref);
-
-    let access_rights = attenuated_uref.access_rights();
-    assert_eq!(access_rights, AccessRights::READ_ADD_WRITE);
-}
-
-#[test]
-fn attenuate_uref_for_user_account() {
-    let (_key, account) = mock_account(AccountHash::new([42; 32]));
-    let system_contract_uref = URef::new([42; 32], AccessRights::READ_ADD_WRITE);
-    let attenuated_uref = attenuate_uref_for_account(&account, system_contract_uref);
-
-    let access_rights = attenuated_uref.access_rights();
-    assert_eq!(access_rights, AccessRights::READ);
-=======
->>>>>>> 5327d1a2
 }