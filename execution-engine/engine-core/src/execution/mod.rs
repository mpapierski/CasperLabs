--- conflicted
+++ resolved
@@ -8,13 +8,5 @@
 pub use self::{
     address_generator::{AddressGenerator, AddressGeneratorBuilder},
     error::Error,
-<<<<<<< HEAD
-    executor::Executor,
-};
-=======
     executor::{DirectSystemContractCall, Executor},
-};
-
-pub const MINT_NAME: &str = "mint";
-pub const POS_NAME: &str = "pos";
->>>>>>> 09ca355c
+};