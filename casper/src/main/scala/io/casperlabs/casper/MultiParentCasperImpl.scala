--- conflicted
+++ resolved
@@ -53,11 +53,7 @@
     equivocationsTracker: Set[EquivocationRecord] = Set.empty[EquivocationRecord]
 )
 
-<<<<<<< HEAD
-class MultiParentCasperImpl[F[_]: Sync: Log: Time: Metrics: SafetyOracle: BlockStore: BlockDagStorage: ExecutionEngineService: LastFinalizedBlockHashContainer: Validation](
-=======
-class MultiParentCasperImpl[F[_]: Bracket[?[_], Throwable]: Log: Time: Metrics: FinalityDetector: BlockStore: BlockDagStorage: ExecutionEngineService: LastFinalizedBlockHashContainer](
->>>>>>> c8fa6661
+class MultiParentCasperImpl[F[_]: Bracket[?[_], Throwable]: Log: Time: Metrics: FinalityDetector: BlockStore: BlockDagStorage: ExecutionEngineService: LastFinalizedBlockHashContainer: Validation](
     statelessExecutor: MultiParentCasperImpl.StatelessExecutor[F],
     broadcaster: MultiParentCasperImpl.Broadcaster[F],
     validatorId: Option[ValidatorIdentity],
@@ -72,12 +68,8 @@
 
   private implicit val logSource: LogSource = LogSource(this.getClass)
 
-<<<<<<< HEAD
   //TODO pull out
   implicit val functorRaiseInvalidBlock = ValidationImpl.raiseValidateErrorThroughSync[F]
-=======
-  implicit val functorRaiseInvalidBlock = Validate.raiseValidateErrorThroughApplicativeError[F]
->>>>>>> c8fa6661
 
   type Validator = ByteString
 
@@ -170,19 +162,11 @@
                              )
       _ <- removeAdded(List(block -> status), canRemove = _ != MissingBlocks)
       furtherAttempts <- status match {
-<<<<<<< HEAD
                           case MissingBlocks | IgnorableEquivocation | InvalidUnslashableBlock =>
-                            List.empty.pure[F]
-                          case _ =>
-                            reAttemptBuffer(updatedDag, lastFinalizedBlockHash) // reAttempt for any status that resulted in the adding of the block into the view
-=======
-                          case MissingBlocks           => List.empty[(Block, BlockStatus)].pure[F]
-                          case IgnorableEquivocation   => List.empty[(Block, BlockStatus)].pure[F]
-                          case InvalidUnslashableBlock => List.empty[(Block, BlockStatus)].pure[F]
+                            List.empty[(Block, BlockStatus)].pure[F]
                           case _                       =>
                             // re-attempt for any status that resulted in the adding of the block into the view
                             reAttemptBuffer(updatedDag, lastFinalizedBlockHash)
->>>>>>> c8fa6661
                         }
 
       // Update the last finalized block; remove finalized deploys from the buffer
@@ -730,11 +714,7 @@
       _ <- Metrics[F].incrementGauge("processed_deploys", 0)
     } yield ()
 
-<<<<<<< HEAD
-  def create[F[_]: Sync: Log: Time: Metrics: SafetyOracle: BlockStore: BlockDagStorage: ExecutionEngineService: LastFinalizedBlockHashContainer: Validation: Cell[
-=======
-  def create[F[_]: Sync: Log: Time: Metrics: FinalityDetector: BlockStore: BlockDagStorage: ExecutionEngineService: LastFinalizedBlockHashContainer: Cell[
->>>>>>> c8fa6661
+  def create[F[_]: Sync: Log: Time: Metrics: FinalityDetector: BlockStore: BlockDagStorage: ExecutionEngineService: Validation: LastFinalizedBlockHashContainer: Cell[
     ?[_],
     CasperState
   ]](
@@ -762,18 +742,11 @@
 
   /** Component purely to validate, execute and store blocks.
     * Even the Genesis, to create it in the first place. */
-<<<<<<< HEAD
-  class StatelessExecutor[F[_]: Sync: Time: Log: BlockStore: BlockDagStorage: ExecutionEngineService: Validation](
+  class StatelessExecutor[F[_]: MonadThrowable: Time: Log: BlockStore: BlockDagStorage: ExecutionEngineService: Metrics](
       chainId: String
   ) {
     //TODO pull out
     implicit val functorRaiseInvalidBlock = ValidationImpl.raiseValidateErrorThroughSync[F]
-=======
-  class StatelessExecutor[F[_]: MonadThrowable: Time: Log: BlockStore: BlockDagStorage: ExecutionEngineService: Metrics](
-      chainId: String
-  ) {
-    implicit val functorRaiseInvalidBlock = Validate.raiseValidateErrorThroughApplicativeError[F]
->>>>>>> c8fa6661
 
     /* Execute the block to get the effects then do some more validation.
      * Save the block if everything checks out.
@@ -788,12 +761,8 @@
         _ <- Log[F].info(
               s"Attempting to add ${PrettyPrinter.buildString(block)} to the DAG."
             )
-<<<<<<< HEAD
+        hashPrefix = PrettyPrinter.buildString(block.blockHash)
         _ <- Validation[F].blockFull(
-=======
-        hashPrefix = PrettyPrinter.buildString(block.blockHash)
-        _ <- Validate.blockFull[F](
->>>>>>> c8fa6661
               block,
               dag,
               chainId,
@@ -808,13 +777,8 @@
                      .empty[ExecEngineUtil.TransformMap, Block]
                      .pure[F]
                  ) { ctx =>
-<<<<<<< HEAD
-                   Validation[F]
-                     .parents(block, ctx.lastFinalizedBlockHash, ctx.genesis.blockHash, dag)
-=======
-                   Validate
-                     .parents[F](block, ctx.lastFinalizedBlockHash, dag)
->>>>>>> c8fa6661
+                   Validate[F]
+                     .parents(block, ctx.lastFinalizedBlockHash, dag)
                  }
         _            <- Log[F].debug(s"Computing the pre-state hash of $hashPrefix")
         preStateHash <- ExecEngineUtil.computePrestate[F](merged)
@@ -830,32 +794,16 @@
                              ) *>
                                FunctorRaise[F, InvalidBlock].raise(InvalidTransaction)
                          }
-<<<<<<< HEAD
-        _ <- Validation[F].transactions(
-=======
         gasSpent = block.getBody.deploys.foldLeft(0L) { case (acc, next) => acc + next.cost }
         _ <- Metrics[F]
               .incrementCounter("gas_spent", gasSpent)(CasperMetricsSource)
         _ <- Log[F].debug(s"Validating the transactions in $hashPrefix")
-        _ <- Validate.transactions[F](
->>>>>>> c8fa6661
+        _ <- Validation[F].transactions(
               block,
               preStateHash,
               blockEffects
             )
         _ <- maybeContext.fold(().pure[F]) { ctx =>
-<<<<<<< HEAD
-              Validation[F].bondsCache(block, ProtoUtil.bonds(ctx.genesis)) >>
-                EquivocationDetector
-                  .checkNeglectedEquivocationsWithUpdate[F](
-                    block,
-                    dag,
-                    ctx.genesis
-                  )
-            }
-        _ <- Validation[F]
-              .neglectedInvalidBlock(
-=======
               EquivocationDetector
                 .checkNeglectedEquivocationsWithUpdate[F](
                   block,
@@ -863,9 +811,8 @@
                 )
             }
         _ <- Log[F].debug(s"Validating neglection for $hashPrefix")
-        _ <- Validate
-              .neglectedInvalidBlock[F](
->>>>>>> c8fa6661
+        _ <- Validation[F]
+              .neglectedInvalidBlock(
                 block,
                 casperState.invalidBlockTracker
               )
