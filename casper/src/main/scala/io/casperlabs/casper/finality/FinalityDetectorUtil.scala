--- conflicted
+++ resolved
@@ -140,12 +140,8 @@
   private[casper] def panoramaM[F[_]: Monad](
       dag: DagRepresentation[F],
       validatorsToIndex: Map[Validator, Int],
-<<<<<<< HEAD
-      blockSummary: Message
-=======
-      blockMetadata: BlockMetadata,
+      blockSummary: Message,
       equivocationsTracker: EquivocationsTracker
->>>>>>> 16ce9f66
   ): F[MutableSeq[Long]] =
     FinalityDetectorUtil
       .panoramaDagLevelsOfBlock(
