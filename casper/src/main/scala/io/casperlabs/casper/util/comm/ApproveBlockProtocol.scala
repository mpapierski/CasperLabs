--- conflicted
+++ resolved
@@ -115,14 +115,9 @@
 
     def addApproval(a: BlockApproval): F[Unit] = {
       val validSig = for {
-<<<<<<< HEAD
-        c   <- a.candidate if c == this.candidate
-        sig <- a.sig if Validation[F].signature(sigData, sig)
-=======
         _   <- a.candidate.filter(_ == this.candidate)
         sig <- a.sig
-        if Validate.signature(sigData, sig)
->>>>>>> c8fa6661
+        if Validate[F].signature(sigData, sig)
       } yield sig
 
       val trustedValidator =
