package io.casperlabs.casper.highway.mocks

import cats._
import cats.implicits._
import cats.syntax.show
import cats.effect.Sync
import com.google.protobuf.ByteString
import io.casperlabs.casper.consensus.{Block, BlockSummary}
import io.casperlabs.casper.highway.{MessageProducer, Ticks}
import io.casperlabs.casper.util.ProtoUtil
import io.casperlabs.crypto.Keys
import io.casperlabs.storage.BlockHash
import io.casperlabs.storage.BlockMsgWithTransform
import io.casperlabs.storage.block.BlockStorageWriter
import io.casperlabs.storage.dag.DagStorage
import io.casperlabs.models.Message
import scala.util.control.NonFatal
import io.casperlabs.shared.ByteStringPrettyPrinter._
import io.casperlabs.shared.Log

class MockMessageProducer[F[_]: Sync: BlockStorageWriter: DagStorage](
    val validatorId: Keys.PublicKeyHashBS
) extends MessageProducer[F] {

  override def hasPendingDeploys = false.pure[F]

  private def insert(message: Message): F[Unit] = {
    val summary = message.blockSummary
    for {
      _ <- BlockStorageWriter[F].put(
            BlockMsgWithTransform().withBlockMessage(
              Block(
                blockHash = summary.blockHash,
                header = summary.header,
                signature = summary.signature
              )
            )
          )
      // Check that we got a version of the storage that maintains the DAG store as well.
      dag <- DagStorage[F].getRepresentation
      msg <- dag.lookup(message.messageHash)
      _ = assert(
        msg.isDefined,
        s"Storing block ${message.messageHash.show} did not update the DAG storage!"
      )
    } yield ()
  }

  private def withParent[A <: Message](
      parentBlockHash: Message
  )(f: Message => F[A]): F[A] =
    for {
      dag <- DagStorage[F].getRepresentation
      parent <- dag.lookupUnsafe(parentBlockHash.messageHash).recoverWith {
                 case NonFatal(ex) =>
                   Sync[F].raiseError(
                     new IllegalStateException(
                       s"Couldn't look up parent in MockMessageProducer: $ex"
                     )
                   )
               }
      child <- f(parent)
      _     <- insert(child)
    } yield child

  override def ballot(
      keyBlockHash: BlockHash,
      roundId: Ticks,
      target: Message.Block,
      justifications: Map[Keys.PublicKeyHashBS, Set[Message]],
      messageRole: Block.MessageRole
  ): F[Message.Ballot] = withParent(target) { _ =>
    val unsigned = BlockSummary()
      .withHeader(
        Block
          .Header()
          .withMessageType(Block.MessageType.BALLOT)
          .withMessageRole(messageRole)
<<<<<<< HEAD
          .withValidatorPublicKeyHash(validatorId)
=======
          .withMainRank(target.mainRank + 1)
          .withJRank(
            (target.jRank +: justifications.values.flatten.map(_.jRank).toList)
              .map(_.asInstanceOf[Long])
              .max + 1
          )
          .withValidatorPublicKey(validatorId)
>>>>>>> c8222666
          .withParentHashes(List(target.messageHash))
          .withJustifications(
            for {
              kv <- justifications.toList
              h  <- kv._2.toList.map(_.messageHash)
            } yield Block.Justification(kv._1, h)
          )
          .withRoundId(roundId)
          .withKeyBlockHash(keyBlockHash)
          .withState(
            Block.GlobalState().withBonds(target.blockSummary.getHeader.getState.bonds)
          )
      )
    val hash   = ProtoUtil.protoHash(unsigned)
    val signed = unsigned.withBlockHash(hash)

    Sync[F]
      .fromTry(Message.fromBlockSummary(signed))
      .map(_.asInstanceOf[Message.Ballot])
  }

  override def block(
      keyBlockHash: ByteString,
      roundId: Ticks,
      mainParent: Message.Block,
      justifications: Map[Keys.PublicKeyHashBS, Set[Message]],
      isBookingBlock: Boolean,
      messageRole: Block.MessageRole
  ): F[Message.Block] =
    withParent(mainParent) { _ =>
      val unsigned = BlockSummary()
        .withHeader(
          Block
            .Header()
            .withMessageRole(messageRole)
<<<<<<< HEAD
            .withValidatorPublicKeyHash(validatorId)
=======
            .withMainRank(mainParent.mainRank + 1)
            .withJRank(
              (mainParent.jRank +: justifications.values.flatten.map(_.jRank).toList)
                .map(_.asInstanceOf[Long])
                .max + 1
            )
            .withValidatorPublicKey(validatorId)
>>>>>>> c8222666
            .withParentHashes(List(mainParent.messageHash))
            .withJustifications(
              for {
                kv <- justifications.toList
                h  <- kv._2.toList.map(_.messageHash)
              } yield Block.Justification(kv._1, h)
            )
            .withRoundId(roundId)
            .withKeyBlockHash(keyBlockHash)
            .withState(
              Block.GlobalState().withBonds(mainParent.blockSummary.getHeader.getState.bonds)
            )
        )
      val hash   = ProtoUtil.protoHash(unsigned)
      val signed = unsigned.withBlockHash(hash)

      Sync[F]
        .fromTry(Message.fromBlockSummary(signed))
        .map(_.asInstanceOf[Message.Block])
    }
}<|MERGE_RESOLUTION|>--- conflicted
+++ resolved
@@ -76,17 +76,13 @@
           .Header()
           .withMessageType(Block.MessageType.BALLOT)
           .withMessageRole(messageRole)
-<<<<<<< HEAD
           .withValidatorPublicKeyHash(validatorId)
-=======
           .withMainRank(target.mainRank + 1)
           .withJRank(
             (target.jRank +: justifications.values.flatten.map(_.jRank).toList)
               .map(_.asInstanceOf[Long])
               .max + 1
           )
-          .withValidatorPublicKey(validatorId)
->>>>>>> c8222666
           .withParentHashes(List(target.messageHash))
           .withJustifications(
             for {
@@ -122,17 +118,13 @@
           Block
             .Header()
             .withMessageRole(messageRole)
-<<<<<<< HEAD
             .withValidatorPublicKeyHash(validatorId)
-=======
             .withMainRank(mainParent.mainRank + 1)
             .withJRank(
               (mainParent.jRank +: justifications.values.flatten.map(_.jRank).toList)
                 .map(_.asInstanceOf[Long])
                 .max + 1
             )
-            .withValidatorPublicKey(validatorId)
->>>>>>> c8222666
             .withParentHashes(List(mainParent.messageHash))
             .withJustifications(
               for {
