--- conflicted
+++ resolved
@@ -1304,12 +1304,8 @@
       } yield result shouldBe Left(ValidateErrorWrapper(InvalidRepeatDeploy))
   }
 
-<<<<<<< HEAD
-  it should "return InvalidPostStateHash when postStateHash of block is not correct" in withCombinedStorage() {
-    implicit storage =>
-=======
-  "totalCost" should "return TooExpensive when the cost is above the maximum" in withCombinedStorageIndexed {
-    implicit storage => implicit dagStorage =>
+  "totalCost" should "return TooExpensive when the cost is above the maximum" in withCombinedStorage() {
+    implicit storage =>
       val maxCost = 5L
       implicit val versions =
         CasperLabsProtocol.unsafe[Task](
@@ -1335,7 +1331,6 @@
 
   "Validation" should "return InvalidPostStateHash when postStateHash of block is not correct" in withCombinedStorageIndexed {
     implicit storage => implicit dagStorage =>
->>>>>>> 899dbd31
       implicit val executionEngineService: ExecutionEngineService[Task] =
         HashSetCasperTestNode.simpleEEApi[Task](Map.empty)
       val deploys          = Vector(ProtoUtil.deploy(System.currentTimeMillis, ByteString.EMPTY))
