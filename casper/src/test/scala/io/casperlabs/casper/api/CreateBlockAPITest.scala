package io.casperlabs.casper.api

import cats.Monad
import cats.effect.concurrent.Semaphore
import cats.implicits._
import com.github.ghik.silencer.silent
import com.google.protobuf.ByteString
import io.casperlabs.casper
import io.casperlabs.casper._
import io.casperlabs.casper.Estimator.{BlockHash, Validator}
import io.casperlabs.casper.MultiParentCasperImpl.Broadcaster
import io.casperlabs.casper.MultiParentCasperRef.MultiParentCasperRef
import io.casperlabs.casper.consensus._
import io.casperlabs.casper.consensus.info.{BlockInfo, DeployInfo}
import io.casperlabs.casper.consensus.info.BlockInfo.Status.Stats
import io.casperlabs.casper.consensus.info.DeployInfo.ProcessingResult
import io.casperlabs.casper.helper.{GossipServiceCasperTestNodeFactory, HashSetCasperTestNode}
import io.casperlabs.casper.helper.BlockUtil.generateValidator
import io.casperlabs.casper.util._
import io.casperlabs.casper.validation.Validation
import io.casperlabs.catscontrib.TaskContrib._
import io.casperlabs.crypto.codec.Base16
import io.casperlabs.crypto.signatures.SignatureAlgorithm.Ed25519
import io.casperlabs.metrics.Metrics
import io.casperlabs.models.Weight
import io.casperlabs.p2p.EffectsTestInstances._
import io.casperlabs.shared.Time
import io.casperlabs.storage.BlockMsgWithTransform
import io.casperlabs.storage.dag.DagRepresentation
import io.casperlabs.storage.deploy.DeployStorageReader
import io.casperlabs.casper.scalatestcontrib._
import monix.eval.Task
import monix.execution.Scheduler
import org.scalatest.{FlatSpec, Inspectors, Matchers}

import scala.concurrent.duration._

@silent("deprecated")
class CreateBlockAPITest
    extends FlatSpec
    with Matchers
    with Inspectors
    with GossipServiceCasperTestNodeFactory {
  import HashSetCasperTest._

  implicit val scheduler: Scheduler = Scheduler.fixedPool("create-block-api-test", 4)
  implicit val metrics              = new Metrics.MetricsNOP[Task]
  implicit val raiseValidateErr =
    casper.validation.raiseValidateErrorThroughApplicativeError[Task]
<<<<<<< HEAD
  implicit val logEff = LogStub[Task]()
=======
  implicit val logEff      = new LogStub[Task]
  implicit val broadcaster = Broadcaster.noop[Task]
>>>>>>> 665475ea

  implicit val validation: Validation[Task] = HashSetCasperTestNode.makeValidation[Task]

  private val (validatorKeys, validators)                      = (1 to 4).map(_ => Ed25519.newKeyPair).unzip
  private val bonds                                            = createBonds(validators)
  private val BlockMsgWithTransform(Some(genesis), transforms) = createGenesis(bonds)

  "createBlock" should "not allow simultaneous calls" in {
    implicit val scheduler = Scheduler.fixedPool("three-threads", 3)
    implicit val time = new Time[Task] {
      private val timer                               = Task.timer
      def currentMillis: Task[Long]                   = timer.clock.realTime(MILLISECONDS)
      def nanoTime: Task[Long]                        = timer.clock.monotonic(NANOSECONDS)
      def sleep(duration: FiniteDuration): Task[Unit] = timer.sleep(duration)
    }
    val node   = standaloneEff(genesis, transforms, validatorKeys.head)
    val casper = new SleepingMultiParentCasperImpl[Task](node.casperEff)
    val deploys = List(
      "@0!(0) | for(_ <- @0){ @1!(1) }",
      "for(_ <- @1){ @2!(2) }"
    ).map { deploy =>
      ProtoUtil
        .basicDeploy(
          0,
          ByteString.copyFromUtf8(System.currentTimeMillis().toString),
          ByteString.copyFromUtf8(deploy)
        )
    }

    implicit val logEff       = LogStub[Task]()
    implicit val blockStorage = node.blockStorage

    def testProgram(blockApiLock: Semaphore[Task])(
        implicit casperRef: MultiParentCasperRef[Task]
    ): Task[(Either[Throwable, ByteString], Either[Throwable, ByteString])] =
      for {
        t1 <- (BlockAPI.deploy[Task](deploys.head) *> BlockAPI
               .propose[Task](blockApiLock)).start
        _ <- Time[Task].sleep(2.second)
        t2 <- (BlockAPI.deploy[Task](deploys.last) *> BlockAPI
               .propose[Task](blockApiLock)).start //should fail because other not done
        r1 <- t1.join.attempt
        r2 <- t2.join.attempt
      } yield (r1, r2)

    try {
      val (response1, response2) = (for {
        casperRef    <- MultiParentCasperRef.of[Task]
        _            <- casperRef.set(casper)
        blockApiLock <- Semaphore[Task](1)
        result       <- testProgram(blockApiLock)(casperRef)
      } yield result).unsafeRunSync

      response1.isRight shouldBe true
      response2.isRight shouldBe false
      response2.left.get.getMessage should include("ABORTED")
    } finally {
      node.tearDown()
    }
  }

  "propose" should "handle concurrent calls and not create equivocations" in {
    val threadCount        = 3
    implicit val scheduler = Scheduler.fixedPool("propose-threads", threadCount)
    // Similarly to integration tests, start multiple concurrent processes that
    // try to deploy and immediately propose. The proposals should be rejected
    // when another one is already running, but eventually all deploys should be
    // taken and put into blocks. The blocks we created should form a simple
    // chain, there shouldn't be any forks in it, which we should see from the
    // fact that each rank is occupied by a single block.
    val node = standaloneEff(genesis, transforms, validatorKeys.head)

    implicit val bs = node.blockStorage

    def deployAndPropose(
        blockApiLock: Semaphore[Task]
    )(implicit casperRef: MultiParentCasperRef[Task]) =
      for {
        d <- ProtoUtil.basicDeploy[Task]()
        _ <- BlockAPI.deploy[Task](d)
        _ <- BlockAPI.propose[Task](blockApiLock)
      } yield ()

    val test: Task[Unit] = for {
      casperRef    <- MultiParentCasperRef.of[Task]
      _            <- casperRef.set(node.casperEff)
      blockApiLock <- Semaphore[Task](1)
      // Create blocks in waves.
      results <- Task.sequence {
                  List.fill(5) {
                    Task.gatherUnordered {
                      List.fill(threadCount) {
                        deployAndPropose(blockApiLock)(casperRef).attempt
                      }
                    }
                  }
                }
      // See how many blocks were created.
      dag    <- node.dagStorage.getRepresentation
      blocks <- dag.topoSortTail(Int.MaxValue).compile.toList.map(_.flatten)
    } yield {
      // Genesis plus as many as we created (most likely the number of waves we have)
      val successCount = results.flatten.count(_.isRight)
      blocks should have size (1L + successCount.toLong)

      // Check that we have no forks.
      val blocksPerRank = blocks.groupBy(_.getSummary.getHeader.rank)
      blocksPerRank should have size (blocks.size.toLong)
      forAll(blocksPerRank.values)(_ should have size 1)

      // Check that adding the block hasn't failed for an unexpected reason.
      results.flatten.foreach {
        case Right(_) =>
        case Left(ex) =>
          // Either the lock couldn't be acquired or all deploys were stolen.
          ex.getMessage should (include("ABORTED") or include("OUT_OF_RANGE"))
      }
    }

    try {
      test.unsafeRunSync
    } finally {
      node.tearDown()
    }
  }

  "deploy" should "reject replayed deploys" in {
    // Create the node with low fault tolerance threshold so it finalizes the blocks as soon as they are made.
    val node =
      standaloneEff(genesis, transforms, validatorKeys.head)

    implicit val logEff       = LogStub[Task]()
    implicit val blockStorage = node.blockStorage

    def testProgram(blockApiLock: Semaphore[Task])(
        implicit casperRef: MultiParentCasperRef[Task]
    ): Task[Unit] =
      for {
        d <- ProtoUtil.basicDeploy[Task]()
        _ <- BlockAPI.deploy[Task](d)
        _ <- BlockAPI.propose[Task](blockApiLock)
        _ <- BlockAPI.deploy[Task](d)
      } yield ()

    try {
      (for {
        casperRef    <- MultiParentCasperRef.of[Task]
        _            <- casperRef.set(node.casperEff)
        blockApiLock <- Semaphore[Task](1)
        result       <- testProgram(blockApiLock)(casperRef)
      } yield result).unsafeRunSync
    } catch {
      case ex: io.grpc.StatusRuntimeException =>
        ex.getMessage should include("already contains")
    } finally {
      node.tearDown()
    }
  }

  "getDeployInfo" should "return DeployInfo for specified deployHash" in {
    // Create the node with low fault tolerance threshold so it finalizes the blocks as soon as they are made.
    val node =
      standaloneEff(genesis, transforms, validatorKeys.head)
    val v1 = generateValidator("V1")

    implicit val logEff        = LogStub[Task]()
    implicit val blockStorage  = node.blockStorage
    implicit val deployStorage = node.deployStorage

    val deploy = ProtoUtil.basicDeploy(
      0,
      ByteString.EMPTY,
      v1
    )

    def testProgram(blockApiLock: Semaphore[Task])(
        implicit casperRef: MultiParentCasperRef[Task]
    ): Task[Unit] =
      for {
        _         <- BlockAPI.deploy[Task](deploy)
        blockHash <- BlockAPI.propose[Task](blockApiLock)
        deployInfo <- BlockAPI.getDeployInfo[Task](
                       Base16.encode(deploy.deployHash.toByteArray),
                       DeployInfo.View.FULL
                     )
        block <- blockStorage
                  .get(blockHash)
                  .map(_.get.blockMessage.get)
        summary         = BlockSummary(block.blockHash, block.header, block.signature)
        processedDeploy = block.getBody.deploys.head
        expectBlockInfo = BlockInfo()
          .withSummary(summary)
          .withStatus(
            BlockInfo
              .Status()
              .withStats(
                Stats(
                  block.serializedSize,
                  block.getBody.deploys.count(_.isError),
                  block.getBody.deploys.map(_.cost).sum
                )
              )
          )
        expectProcessingResult = ProcessingResult(
          blockInfo = expectBlockInfo.some,
          cost = processedDeploy.cost,
          isError = processedDeploy.isError,
          errorMessage = processedDeploy.errorMessage
        )
        _ = deployInfo.processingResults.head shouldBe expectProcessingResult
        _ = deployInfo.deploy shouldBe deploy.some
        result <- BlockAPI
                   .getDeployInfo[Task](
                     Base16.encode(ByteString.copyFromUtf8("NOT_EXIST").toByteArray),
                     DeployInfo.View.BASIC
                   )
                   .attempt
        _ = result.left.get.getMessage should include("NOT_FOUND: Deploy")
      } yield ()

    try {
      (for {
        casperRef    <- MultiParentCasperRef.of[Task]
        _            <- casperRef.set(node.casperEff)
        blockApiLock <- Semaphore[Task](1)
        result       <- testProgram(blockApiLock)(casperRef)
      } yield result).unsafeRunSync
    } finally {
      node.tearDown()
    }
  }

  "getBlockDeploys" should "return return all ProcessedDeploys in a block" in {
    val node =
      standaloneEff(genesis, transforms, validatorKeys.head)
    val v1 = generateValidator("V1")

    implicit val logEff        = LogStub[Task]()
    implicit val blockStorage  = node.blockStorage
    implicit val deployStorage = node.deployStorage

    def mkDeploy(code: String) = ProtoUtil.basicDeploy(0, ByteString.copyFromUtf8(code), v1)

    def testProgram(blockApiLock: Semaphore[Task])(
        implicit casperRef: MultiParentCasperRef[Task]
    ): Task[Unit] =
      for {
        _         <- BlockAPI.deploy[Task](mkDeploy("a"))
        _         <- BlockAPI.deploy[Task](mkDeploy("b"))
        blockHash <- BlockAPI.propose[Task](blockApiLock)
        deploys <- BlockAPI.getBlockDeploys[Task](
                    Base16.encode(blockHash.toByteArray),
                    DeployInfo.View.FULL
                  )
        block <- blockStorage
                  .get(blockHash)
                  .map(_.get.blockMessage.get)
        _ = deploys shouldBe block.getBody.deploys
      } yield ()

    try {
      (for {
        casperRef    <- MultiParentCasperRef.of[Task]
        _            <- casperRef.set(node.casperEff)
        blockApiLock <- Semaphore[Task](1)
        result       <- testProgram(blockApiLock)(casperRef)
      } yield result).unsafeRunSync
    } finally {
      node.tearDown()
    }
  }

  "getDeployInfos" should "return a list of DeployInfo for the list of deploys" in {
    // Create the node with low fault tolerance threshold so it finalizes the blocks as soon as they are made.
    val node =
      standaloneEff(genesis, transforms, validatorKeys.head)
    val v1 = generateValidator("V1")

    implicit val logEff        = LogStub[Task]()
    implicit val blockStorage  = node.blockStorage
    implicit val deployStorage = node.deployStorage

    val deploys = (1L to 10L)
      .map(
        t =>
          ProtoUtil.basicDeploy(
            t,
            ByteString.EMPTY,
            v1
          )
      )
      .toList

    def testProgram(blockApiLock: Semaphore[Task])(
        implicit casperRef: MultiParentCasperRef[Task]
    ): Task[Unit] =
      for {
        _ <- deploys.toList.traverse(d => {
              BlockAPI.deploy[Task](d) *> BlockAPI.propose[Task](blockApiLock)
            })
        deployInfos <- DeployStorageReader[Task].getDeployInfos(deploys)
        _ <- deployInfos.traverse(
              deployInfo =>
                DeployStorageReader[Task]
                  .getDeployInfo(deployInfo.getDeploy.deployHash) shouldBeF deployInfo.some
            )
        result <- DeployStorageReader[Task]
                   .getDeployInfos(
                     List.empty[Deploy]
                   )
        _ = result shouldBe List.empty[DeployInfo]
      } yield ()

    try {
      (for {
        casperRef    <- MultiParentCasperRef.of[Task]
        _            <- casperRef.set(node.casperEff)
        blockApiLock <- Semaphore[Task](1)
        result       <- testProgram(blockApiLock)(casperRef)
      } yield result).unsafeRunSync
    } finally {
      node.tearDown()
    }
  }
}

private class SleepingMultiParentCasperImpl[F[_]: Monad: Time](underlying: MultiParentCasper[F])
    extends MultiParentCasper[F] {
  def addBlock(b: Block): F[BlockStatus]            = underlying.addBlock(b)
  def contains(b: Block): F[Boolean]                = underlying.contains(b)
  def deploy(d: Deploy): F[Either[Throwable, Unit]] = underlying.deploy(d)
  def estimator(
      dag: DagRepresentation[F],
      latestMessagesHashes: Map[Validator, Set[ByteString]],
      equivocators: Set[Validator]
  ): F[List[BlockHash]] =
    underlying.estimator(dag, latestMessagesHashes, equivocators)
  def dag: F[DagRepresentation[F]] = underlying.dag
  def lastFinalizedBlock: F[Block] = underlying.lastFinalizedBlock

  override def createBlock: F[CreateBlockStatus] =
    for {
      result <- underlying.createBlock
      _      <- implicitly[Time[F]].sleep(5.seconds)
    } yield result

}<|MERGE_RESOLUTION|>--- conflicted
+++ resolved
@@ -47,12 +47,8 @@
   implicit val metrics              = new Metrics.MetricsNOP[Task]
   implicit val raiseValidateErr =
     casper.validation.raiseValidateErrorThroughApplicativeError[Task]
-<<<<<<< HEAD
-  implicit val logEff = LogStub[Task]()
-=======
-  implicit val logEff      = new LogStub[Task]
+  implicit val logEff      = LogStub[Task]()
   implicit val broadcaster = Broadcaster.noop[Task]
->>>>>>> 665475ea
 
   implicit val validation: Validation[Task] = HashSetCasperTestNode.makeValidation[Task]
 
