--- conflicted
+++ resolved
@@ -15,8 +15,7 @@
 import json
 from operator import add
 from functools import reduce
-<<<<<<< HEAD
-import google.protobuf.text_format
+from itertools import dropwhile
 
 # Hack to fix the relative imports problems #
 import sys
@@ -25,20 +24,12 @@
 file = Path(__file__).resolve()
 parent, root = file.parent, file.parents[1]
 sys.path.append(str(root))
-
-# Additionally remove the current file's directory from sys.path
-try:
-    sys.path.remove(str(parent))
-except ValueError:  # Already removed
-    pass
-
 # end of hack #
-=======
-from itertools import dropwhile
->>>>>>> d634ae0c
 
 # Monkey patching of google.protobuf.text_encoding.CEscape
 # to get keys and signatures in hex when printed
+import google.protobuf.text_format
+
 CEscape = google.protobuf.text_format.text_encoding.CEscape
 
 
@@ -329,16 +320,11 @@
 
         # args must go to payment as well for now cause otherwise we'll get GASLIMIT error:
         # https://github.com/CasperLabs/CasperLabs/blob/dev/casper/src/main/scala/io/casperlabs/casper/util/ProtoUtil.scala#L463
-        payment_args = args if payment == session else None
+        if payment == session:
+            payment_args = session_args
         body = consensus.Deploy.Body(
-<<<<<<< HEAD
-            session=read_code(session, args), payment=read_code(payment, payment_args)
-=======
             session=read_code(session, session_args),
-            payment=read_code(
-                payment, payment == session and session_args or payment_args
-            ),
->>>>>>> d634ae0c
+            payment=read_code(payment, payment_args),
         )
 
         approval_public_key = None
