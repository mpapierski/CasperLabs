#![no_std]

extern crate contract_ffi;
use contract_ffi::contract_api::{
    call_contract, create_purse, get_arg, get_pos, main_purse, revert,
    transfer_from_purse_to_purse, PurseTransferResult,
};
use contract_ffi::key::Key;
use contract_ffi::value::uint::U512;

#[no_mangle]
pub extern "C" fn call() {
    let pos_pointer = get_pos();
    let source_purse = main_purse();
    let bonding_purse = create_purse();
<<<<<<< HEAD
    let bond_amount: U512 = get_arg(0);
=======
    let bond_amount: U512 = U512::from(get_arg::<u32>(0).unwrap().unwrap());
>>>>>>> b6b9c733

    match transfer_from_purse_to_purse(source_purse, bonding_purse, bond_amount) {
        PurseTransferResult::TransferSuccessful => {
            let _result: () = call_contract(
                pos_pointer,
                &("bond", bond_amount, bonding_purse),
            );
        }

        PurseTransferResult::TransferError => revert(1324),
    }
}<|MERGE_RESOLUTION|>--- conflicted
+++ resolved
@@ -13,11 +13,7 @@
     let pos_pointer = get_pos();
     let source_purse = main_purse();
     let bonding_purse = create_purse();
-<<<<<<< HEAD
-    let bond_amount: U512 = get_arg(0);
-=======
     let bond_amount: U512 = U512::from(get_arg::<u32>(0).unwrap().unwrap());
->>>>>>> b6b9c733
 
     match transfer_from_purse_to_purse(source_purse, bonding_purse, bond_amount) {
         PurseTransferResult::TransferSuccessful => {
