#![no_std]

extern crate contract_ffi;

use contract_ffi::contract_api::pointers::ContractPointer;
use contract_ffi::contract_api::{self, PurseTransferResult};
use contract_ffi::key::Key;
use contract_ffi::value::account::{PublicKey, PurseId};
use contract_ffi::value::{Value, U512};

fn set_refund_purse(pos: &ContractPointer, p: &PurseId) {
    contract_api::call_contract::<_, ()>(
        pos.clone(),
        &("set_refund_purse", *p),
    );
}

fn get_payment_purse(pos: &ContractPointer) -> PurseId {
    contract_api::call_contract(pos.clone(), &("get_payment_purse",))
}

fn submit_payment(pos: &ContractPointer, amount: U512) {
    let payment_purse = get_payment_purse(pos);
    let main_purse = contract_api::main_purse();
    if let PurseTransferResult::TransferError =
        contract_api::transfer_from_purse_to_purse(main_purse, payment_purse, amount)
    {
        contract_api::revert(99);
    }
}

fn finalize_payment(pos: &ContractPointer, amount_spent: U512, account: PublicKey) {
    contract_api::call_contract::<_, ()>(
        pos.clone(),
        &("finalize_payment", amount_spent, account),
    )
}

#[no_mangle]
pub extern "C" fn call() {
    let pos_pointer = contract_api::get_pos();

<<<<<<< HEAD
    let payment_amount: U512 = contract_api::get_arg(0);
    let refund_purse_flag: u8 = contract_api::get_arg::<Value>(1).try_deserialize().unwrap();
    let amount_spent: U512 = contract_api::get_arg(2);
    let account: PublicKey = contract_api::get_arg(3);
=======
    let payment_amount: U512 = contract_api::get_arg(0).unwrap().unwrap();
    let refund_purse_flag: u8 = contract_api::get_arg(1).unwrap().unwrap();
    let amount_spent: U512 = contract_api::get_arg(2).unwrap().unwrap();
    let account: PublicKey = contract_api::get_arg(3).unwrap().unwrap();
>>>>>>> b6b9c733

    submit_payment(&pos_pointer, payment_amount);
    if refund_purse_flag != 0 {
        let refund_purse = contract_api::create_purse();
        contract_api::add_uref("local_refund_purse", &Key::URef(refund_purse.value()));
        set_refund_purse(&pos_pointer, &refund_purse);
    }
    finalize_payment(&pos_pointer, amount_spent, account);
}<|MERGE_RESOLUTION|>--- conflicted
+++ resolved
@@ -40,17 +40,10 @@
 pub extern "C" fn call() {
     let pos_pointer = contract_api::get_pos();
 
-<<<<<<< HEAD
-    let payment_amount: U512 = contract_api::get_arg(0);
-    let refund_purse_flag: u8 = contract_api::get_arg::<Value>(1).try_deserialize().unwrap();
-    let amount_spent: U512 = contract_api::get_arg(2);
-    let account: PublicKey = contract_api::get_arg(3);
-=======
     let payment_amount: U512 = contract_api::get_arg(0).unwrap().unwrap();
     let refund_purse_flag: u8 = contract_api::get_arg(1).unwrap().unwrap();
     let amount_spent: U512 = contract_api::get_arg(2).unwrap().unwrap();
     let account: PublicKey = contract_api::get_arg(3).unwrap().unwrap();
->>>>>>> b6b9c733
 
     submit_payment(&pos_pointer, payment_amount);
     if refund_purse_flag != 0 {
