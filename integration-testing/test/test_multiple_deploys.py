--- conflicted
+++ resolved
@@ -84,31 +84,6 @@
     return [parse_block(b) for b in blocks]
 
 
-<<<<<<< HEAD
-@pytest.fixture
-def nodes(command_line_options_fixture, docker_client_fixture, timeout):
-    with conftest.testing_context(command_line_options_fixture, docker_client_fixture,
-                                  bootstrap_keypair=BOOTSTRAP_NODE_KEYS, peers_keypairs=PREGENERATED_KEYPAIRS[1:]) as context:
-        with docker_network_with_started_bootstrap(context=context) as bootstrap_node:
-            volume_names = [create_volume(docker_client_fixture) for _ in range(3)]
-            peers = [bootstrap_connected_peer(name = 'bonded-validator-'+str(i+1),
-                                              keypair = PREGENERATED_KEYPAIRS[i+1],
-                                              socket_volume = volume_name,
-                                              context = context,
-                                              bootstrap = bootstrap_node)
-                     for i, volume_name in enumerate(volume_names)]
-            # TODO: change bootstrap_connected_peer so the lines below are not needed
-            with peers[0] as n0, peers[1] as n1, peers[2] as n2:
-                wait_for_peers_count_at_least(bootstrap_node, 3, context.node_startup_timeout)
-                yield [n0, n1, n2]
-
-            # Tear down.
-            for v in volume_names:
-                docker_client_fixture.volumes.get(v).remove(force=True)
-
-
-=======
->>>>>>> 0cac2422
 class DeployThread(threading.Thread):
     def __init__(self, name: str, node: Node, batches_of_contracts: List[List[str]]) -> None:
         threading.Thread.__init__(self)
@@ -146,10 +121,6 @@
 
     for node in nodes:
         blocks = parse_show_blocks(node.show_blocks_with_depth(len(expected_deploy_counts_in_blocks) * 100))
-<<<<<<< HEAD
-        assert [b.deployCount for b in blocks] == expected_deploy_counts_in_blocks, 'Unexpected deploy counts in blocks'
-=======
         n_blocks = len(expected_deploy_counts_in_blocks)
         assert [b.deployCount for b in blocks][:n_blocks] == expected_deploy_counts_in_blocks, \
-               'Unexpected deploy counts in blocks'
->>>>>>> 0cac2422
+               'Unexpected deploy counts in blocks'