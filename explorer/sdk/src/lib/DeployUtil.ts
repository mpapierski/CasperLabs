--- conflicted
+++ resolved
@@ -47,14 +47,9 @@
   sessionName: string,
   paymentWasm: ByteArray | null,
   paymentAmount: bigint | JSBI,
-<<<<<<< HEAD
   accountPublicKeyHash: ByteArray,
-  dependencies?: Uint8Array[]
-=======
-  accountPublicKey: ByteArray,
   dependencies: Uint8Array[],
   entryPoint: string
->>>>>>> 5327d1a2
 ): Deploy;
 
 // If EE receives a deploy with no payment bytes,
@@ -65,14 +60,9 @@
   session: ByteArray | string,
   paymentWasm: ByteArray | null,
   paymentAmount: bigint | JSBI,
-<<<<<<< HEAD
   accountPublicKeyHash: ByteArray,
-  dependencies: Uint8Array[] = []
-=======
-  accountPublicKey: ByteArray,
   dependencies?: Uint8Array[],
   entryPoint?: string,
->>>>>>> 5327d1a2
 ): Deploy {
   const sessionCode = new Deploy.Code();
   if (type === ContractType.WASM) {
@@ -80,11 +70,6 @@
     wasmContract.setWasm(session);
     sessionCode.setWasmContract(wasmContract);
   } else if (type === ContractType.Hash) {
-<<<<<<< HEAD
-    sessionCode.setHash(session);
-  } else {
-    sessionCode.setName(session as string);
-=======
     const storedContract = new Deploy.Code.StoredContract();
     storedContract.setContractHash(session);
     storedContract.setEntryPoint(entryPoint || "");
@@ -94,7 +79,6 @@
     storedContract.setName(session as string);
     storedContract.setEntryPoint(entryPoint || "")
     sessionCode.setStoredContract(storedContract);
->>>>>>> 5327d1a2
   }
   sessionCode.setArgsList(args);
 
