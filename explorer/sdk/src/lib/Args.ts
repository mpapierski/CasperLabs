import { Deploy } from 'casperlabs-grpc/io/casperlabs/casper/consensus/consensus_pb';
import {
  CLType,
  CLValueInstance
} from 'casperlabs-grpc/io/casperlabs/casper/consensus/state_pb';
import JSBI from 'jsbi';
import { ByteArray } from '../index';

// Functions to convert data to protobuf Deploy.Arg

type ToValue<T> = (x: T) => CLValueInstance;

function toValue<T>(set: (value: CLValueInstance, x: T) => void): ToValue<T> {
  return (x: T) => {
    const value = new CLValueInstance();
    set(value, x);
    return value;
  };
}

export const BytesValue = toValue<ByteArray>((value, x) => {
  const innerType = new CLType();
  innerType.setSimpleType(CLType.Simple.U8);
  const t = new CLType();
  const fixedListType = new CLType.FixedList();
  fixedListType.setInner(innerType);
  fixedListType.setLen(x.length);
  t.setFixedListType(fixedListType);

  const v = new CLValueInstance.Value();
  const fixedListValue = new CLValueInstance.FixedList();
  const bytes = Array.from(x, b => {
    const byteValue = new CLValueInstance.Value();
    byteValue.setU8(b);
    return byteValue;
  });
  fixedListValue.setLength(bytes.length);
  fixedListValue.setValuesList(bytes);
  v.setFixedListValue(fixedListValue);

  value.setClType(t);
  value.setValue(v);

  return value;
});

export const BigIntValue = toValue<bigint | JSBI>((value, x) => {
  const t = new CLType();
  t.setSimpleType(CLType.Simple.U512);

  const v = new CLValueInstance.Value();
  const n = new CLValueInstance.U512();
  n.setValue(x.toString());
  v.setU512(n);

  value.setClType(t);
  value.setValue(v);

  return value;
});

<<<<<<< HEAD
=======
export const StringValue = toValue<string>((value, x) => {
  const t = new CLType();
  t.setSimpleType(CLType.Simple.STRING);

  const v = new CLValueInstance.Value();
  v.setStrValue(x)

  value.setClType(t);
  value.setValue(v);

  return value;
});

>>>>>>> 52acec03
export function Args(...args: [string, CLValueInstance][]): Deploy.Arg[] {
  return args.map(x => {
    const [name, value] = x;
    const arg = new Deploy.Arg();
    arg.setName(name);
    arg.setValue(value);
    return arg;
  });
}<|MERGE_RESOLUTION|>--- conflicted
+++ resolved
@@ -59,8 +59,6 @@
   return value;
 });
 
-<<<<<<< HEAD
-=======
 export const StringValue = toValue<string>((value, x) => {
   const t = new CLType();
   t.setSimpleType(CLType.Simple.STRING);
@@ -74,7 +72,6 @@
   return value;
 });
 
->>>>>>> 52acec03
 export function Args(...args: [string, CLValueInstance][]): Deploy.Arg[] {
   return args.map(x => {
     const [name, value] = x;
